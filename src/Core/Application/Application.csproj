--- conflicted
+++ resolved
@@ -1,41 +1,21 @@
-<<<<<<< HEAD
-﻿<Project Sdk="Microsoft.NET.Sdk">
-    <PropertyGroup>
-        <TargetFramework>net6.0</TargetFramework>
-        <RootNamespace>DN.WebApi.Application</RootNamespace>
-        <AssemblyName>DN.WebApi.Application</AssemblyName>
-    </PropertyGroup>
-    <ItemGroup>
-        <PackageReference Include="FluentValidation.DependencyInjectionExtensions" Version="10.3.6" />
-        <PackageReference Include="Mapster" Version="7.2.0" />
-        <PackageReference Include="MediatR.Extensions.Microsoft.DependencyInjection" Version="9.0.0" />
-        <PackageReference Include="Microsoft.Extensions.Caching.Abstractions" Version="6.0.0" />
-        <PackageReference Include="Microsoft.Extensions.Localization" Version="6.0.1" />
-    </ItemGroup>
-    <ItemGroup>
-        <ProjectReference Include="..\..\Core\Domain\Domain.csproj" />
-        <ProjectReference Include="..\..\Shared\Shared.DTOs\Shared.DTOs.csproj" />
-    </ItemGroup>
-  <ItemGroup>
-    <Compile Include="..\..\GlobalTypeDefs.cs"/>
-  </ItemGroup>
-=======
-<Project Sdk="Microsoft.NET.Sdk">
-    <PropertyGroup>
-        <TargetFramework>net6.0</TargetFramework>
-        <RootNamespace>DN.WebApi.Application</RootNamespace>
-        <AssemblyName>DN.WebApi.Application</AssemblyName>
-    </PropertyGroup>
-    <ItemGroup>
-        <PackageReference Include="FluentValidation.DependencyInjectionExtensions" Version="10.3.6" />
-        <PackageReference Include="Mapster" Version="7.2.0" />
-        <PackageReference Include="MediatR.Extensions.Microsoft.DependencyInjection" Version="10.0.0" />
-        <PackageReference Include="Microsoft.Extensions.Caching.Abstractions" Version="6.0.0" />
-        <PackageReference Include="Microsoft.Extensions.Localization" Version="6.0.1" />
-    </ItemGroup>
-    <ItemGroup>
-        <ProjectReference Include="..\..\Core\Domain\Domain.csproj" />
-        <ProjectReference Include="..\..\Shared\Shared.DTOs\Shared.DTOs.csproj" />
-    </ItemGroup>
->>>>>>> f96859ba
+<Project Sdk="Microsoft.NET.Sdk">
+    <PropertyGroup>
+        <TargetFramework>net6.0</TargetFramework>
+        <RootNamespace>DN.WebApi.Application</RootNamespace>
+        <AssemblyName>DN.WebApi.Application</AssemblyName>
+    </PropertyGroup>
+    <ItemGroup>
+        <PackageReference Include="FluentValidation.DependencyInjectionExtensions" Version="10.3.6" />
+        <PackageReference Include="Mapster" Version="7.2.0" />
+        <PackageReference Include="MediatR.Extensions.Microsoft.DependencyInjection" Version="10.0.0" />
+        <PackageReference Include="Microsoft.Extensions.Caching.Abstractions" Version="6.0.0" />
+        <PackageReference Include="Microsoft.Extensions.Localization" Version="6.0.1" />
+    </ItemGroup>
+    <ItemGroup>
+        <ProjectReference Include="..\..\Core\Domain\Domain.csproj" />
+        <ProjectReference Include="..\..\Shared\Shared.DTOs\Shared.DTOs.csproj" />
+    </ItemGroup>
+    <ItemGroup>
+            <Compile Include="..\..\GlobalTypeDefs.cs"/>
+    </ItemGroup>
 </Project>