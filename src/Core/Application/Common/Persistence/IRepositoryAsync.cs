--- conflicted
+++ resolved
@@ -1,4 +1,3 @@
-<<<<<<< HEAD
 using System.Data;
 using System.Linq.Expressions;
 using DN.WebApi.Application.Common.Interfaces;
@@ -22,7 +21,7 @@
     /// <param name="cancellationToken">The <see cref="CancellationToken"/> to observe while waiting for the task to complete.</param>
     /// <returns>Returns <see cref="Task"/> of <see cref="List{T}"/>.</returns>
     Task<List<T>> GetListAsync<T>(Expression<Func<T, bool>>? condition = null, Func<IQueryable<T>, IOrderedQueryable<T>>? orderBy = null, Expression<Func<T, object>>[]? includes = null, bool asNoTracking = true, CancellationToken cancellationToken = default)
-    where T : BaseEntity;
+    where T : class, IEntity;
 
     /// <summary>
     /// Get a <see cref="List{T}"/> based on the criteria specified in <see cref="BaseSpecification{T}"/>.
@@ -35,7 +34,7 @@
     /// <param name="cancellationToken">The <see cref="CancellationToken"/> to observe while waiting for the task to complete.</param>
     /// <returns>Returns <see cref="Task"/> of <see cref="List{T}"/>.</returns>
     Task<List<T>> GetListAsync<T>(BaseSpecification<T>? specification = null, bool asNoTracking = true, CancellationToken cancellationToken = default)
-    where T : BaseEntity;
+    where T : class, IEntity;
 
     /// <summary>
     /// Get a <see cref="List{TProjectedType}"/> based on the criteria specified in the parameters.
@@ -49,7 +48,7 @@
     /// <param name="cancellationToken">The <see cref="CancellationToken"/> to observe while waiting for the task to complete.</param>
     /// <returns>Returns <see cref="Task"/> of <see cref="List{TProjectedType}"/>.</returns>
     Task<List<TProjectedType>> GetListAsync<T, TProjectedType>(Expression<Func<T, bool>>? condition = null, Expression<Func<T, TProjectedType>>? selectExpression = null, Func<IQueryable<T>, IOrderedQueryable<T>>? orderBy = null, Expression<Func<T, object>>[]? includes = null, CancellationToken cancellationToken = default)
-    where T : BaseEntity;
+    where T : class, IEntity;
 
     /// <summary>
     /// Get a <see cref="List{TProjectedType}"/> based on the criteria specified in <see cref="BaseSpecification{T}"/>.
@@ -62,7 +61,7 @@
     /// <param name="cancellationToken">The <see cref="CancellationToken"/> to observe while waiting for the task to complete.</param>
     /// <returns>Returns <see cref="Task"/> of <see cref="List{TProjectedType}"/>.</returns>
     Task<List<TProjectedType>> GetListAsync<T, TProjectedType>(Expression<Func<T, TProjectedType>> selectExpression, BaseSpecification<T>? specification = null, CancellationToken cancellationToken = default)
-    where T : BaseEntity;
+    where T : class, IEntity;
 
     /// <summary>
     /// Get a <see cref="PaginationResponse{TDto}"/> based on the criteria specified in <see cref="PaginationSpecification{T}"/>.
@@ -82,321 +81,6 @@
     /// if found otherwise <see langword="null"/>.
     /// </summary>
     /// <typeparam name="T">The type of the entity.</typeparam>
-    /// <param name="entityId">The primary key value of the entity to be returned.</param>
-    /// <param name="includes">The <see cref="Expression{Func}"/> for navigation properties to be included.</param>
-    /// <param name="asNoTracking">The <see cref="bool"/> value which determines whether the returned entity will be tracked by
-    /// EF Core context or not. Default value is false i.e tracking is enabled by default.</param>
-    /// <param name="cancellationToken">The <see cref="CancellationToken"/> to observe while waiting for the task to complete.</param>
-    /// <returns>Returns <see cref="Task"/> of <typeparamref name="T"/>.</returns>
-    Task<T?> GetByIdAsync<T>(Guid entityId, Expression<Func<T, object>>[]? includes = null, bool asNoTracking = false, CancellationToken cancellationToken = default)
-    where T : BaseEntity;
-
-    /// <summary>
-    /// Get a <typeparamref name="TProjectedType"/> based on the <paramref name="entityId"/> which is the primary key value of the entity
-    /// if found otherwise <see langword="null"/>.
-    /// </summary>
-    /// <typeparam name="T">The type of the entity.</typeparam>
-    /// <typeparam name="TProjectedType">The type to which <typeparamref name="T"/> will be projected.</typeparam>
-    /// <param name="entityId">The primary key value of the entity to be returned.</param>
-    /// <param name="selectExpression">The <see cref="Expression{Func}"/> to select properties for projection.</param>
-    /// <param name="includes">The <see cref="Expression{Func}"/> for navigation properties to be included.</param>
-    /// <param name="cancellationToken">The <see cref="CancellationToken"/> to observe while waiting for the task to complete.</param>
-    /// <returns>Returns <see cref="Task"/> of <typeparamref name="TProjectedType"/>.</returns>
-    Task<TProjectedType?> GetByIdAsync<T, TProjectedType>(Guid entityId, Expression<Func<T, TProjectedType>> selectExpression, Expression<Func<T, object>>[]? includes = null, CancellationToken cancellationToken = default)
-    where T : BaseEntity;
-
-    /// <summary>
-    /// Get a <typeparamref name="TDto"/> based on the <paramref name="entityId"/> which is the primary key value of the entity
-    /// if found otherwise <see langword="null"/>.
-    /// </summary>
-    /// <typeparam name="T">The type of the entity.</typeparam>
-    /// <typeparam name="TDto">The type to which <typeparamref name="T"/> will be mapped.</typeparam>
-    /// <param name="entityId">The primary key value of the entity to be returned.</param>
-    /// <param name="includes">The <see cref="Expression{Func}"/> for navigation properties to be included.</param>
-    /// <param name="cancellationToken">The <see cref="CancellationToken"/> to observe while waiting for the task to complete.</param>
-    /// <returns>Returns <see cref="Task"/> of <typeparamref name="TDto"/>.</returns>
-    Task<TDto> GetByIdAsync<T, TDto>(Guid entityId, Expression<Func<T, object>>[]? includes = null, CancellationToken cancellationToken = default)
-    where T : BaseEntity
-    where TDto : IDto;
-
-    /// <summary>
-    /// Get a <typeparamref name="T"/> based on the <paramref name="condition"/>
-    /// if found otherwise <see langword="null"/>.
-    /// </summary>
-    /// <typeparam name="T">The type of the entity.</typeparam>
-    /// <param name="condition">The condition on which the returned <typeparamref name="T"/> will be filtered.</param>
-    /// <param name="includes">The <see cref="Expression{Func}"/> for navigation properties to be included.</param>
-    /// <param name="asNoTracking">The <see cref="bool"/> value which determines whether the returned entity will be tracked by
-    /// EF Core context or not. Default value is false i.e tracking is enabled by default.</param>
-    /// <param name="cancellationToken">The <see cref="CancellationToken"/> to observe while waiting for the task to complete.</param>
-    /// <returns>Returns <see cref="Task"/> of <typeparamref name="T"/>.</returns>
-    Task<T?> GetAsync<T>(Expression<Func<T, bool>>? condition = null, Expression<Func<T, object>>[]? includes = null, bool asNoTracking = false, CancellationToken cancellationToken = default)
-    where T : BaseEntity;
-
-    /// <summary>
-    /// Get a <typeparamref name="T"/> based on the criteria specified in <see cref="BaseSpecification{T}"/>
-    /// if found otherwise <see langword="null"/>.
-    /// </summary>
-    /// <typeparam name="T">The type of the entity.</typeparam>
-    /// <param name="specification">The <see cref="BaseSpecification{T}"/> <see cref="object"/> which contains all the criteria
-    /// on which data will be returned.</param>
-    /// <param name="asNoTracking">The <see cref="bool"/> value which determines whether the returned entity will be tracked by
-    /// EF Core context or not. Default value is false i.e tracking is enabled by default.</param>
-    /// <param name="cancellationToken">The <see cref="CancellationToken"/> to observe while waiting for the task to complete.</param>
-    /// <returns>Returns <see cref="Task"/> of <typeparamref name="T"/>.</returns>
-    Task<T?> GetAsync<T>(BaseSpecification<T>? specification = null, bool asNoTracking = false, CancellationToken cancellationToken = default)
-    where T : BaseEntity;
-
-    /// <summary>
-    /// Get a <typeparamref name="TProjectedType"/> based on the criteria specified in <paramref name="condition"/>
-    /// if found otherwise <see langword="null"/>.
-    /// </summary>
-    /// <typeparam name="T">The type of the entity.</typeparam>
-    /// <typeparam name="TProjectedType">The type to which <typeparamref name="T"/> will be projected.</typeparam>
-    /// <param name="selectExpression">The <see cref="Expression{Func}"/> to select properties for projection.</param>
-    /// <param name="condition">The condition on which the returned <typeparamref name="TProjectedType"/> will be filtered.</param>
-    /// <param name="includes">The <see cref="Expression{Func}"/> for navigation properties to be included.</param>
-    /// <param name="asNoTracking">The <see cref="bool"/> value which determines whether the returned entity will be tracked by
-    /// EF Core context or not. Default value is true i.e tracking is disabled by default.</param>
-    /// <param name="cancellationToken">The <see cref="CancellationToken"/> to observe while waiting for the task to complete.</param>
-    /// <returns>Returns <see cref="Task"/> of <typeparamref name="TProjectedType"/>.</returns>
-    Task<TProjectedType?> GetAsync<T, TProjectedType>(Expression<Func<T, TProjectedType>> selectExpression, Expression<Func<T, bool>>? condition = null, Expression<Func<T, object>>[]? includes = null, bool asNoTracking = true, CancellationToken cancellationToken = default)
-    where T : BaseEntity;
-
-    /// <summary>
-    /// Get a <typeparamref name="TProjectedType"/> based on the criteria specified in <see cref="BaseSpecification{T}"/>
-    /// if found otherwise <see langword="null"/>.
-    /// </summary>
-    /// <typeparam name="T">The type of the entity.</typeparam>
-    /// <typeparam name="TProjectedType">The type to which <typeparamref name="T"/> will be projected.</typeparam>
-    /// <param name="selectExpression">The <see cref="Expression{Func}"/> to select properties for projection.</param>
-    /// <param name="specification">The <see cref="BaseSpecification{T}"/> <see cref="object"/> which contains all the criteria
-    /// on which data will be returned.</param>
-    /// <param name="asNoTracking">The <see cref="bool"/> value which determines whether the returned entity will be tracked by
-    /// EF Core context or not. Default value is true i.e tracking is disabled by default.</param>
-    /// <param name="cancellationToken">The <see cref="CancellationToken"/> to observe while waiting for the task to complete.</param>
-    /// <returns>Returns <see cref="Task"/> of <typeparamref name="TProjectedType"/>.</returns>
-    Task<TProjectedType?> GetAsync<T, TProjectedType>(Expression<Func<T, TProjectedType>> selectExpression, BaseSpecification<T>? specification = null, bool asNoTracking = true, CancellationToken cancellationToken = default)
-    where T : BaseEntity;
-
-    /// <summary>
-    /// Get the count of <typeparamref name="T"/> based on the criteria specified in <paramref name="condition"/>.
-    /// </summary>
-    /// <typeparam name="T">The type of the entity.</typeparam>
-    /// <param name="condition">The condition on which the returned count of <typeparamref name="T"/> will be filtered.</param>
-    /// <param name="cancellationToken">The <see cref="CancellationToken"/> to observe while waiting for the task to complete.</param>
-    /// <returns>Returns <see cref="Task"/> of <see cref="int"/>.</returns>
-    Task<int> GetCountAsync<T>(Expression<Func<T, bool>>? condition = null, CancellationToken cancellationToken = default)
-    where T : BaseEntity;
-
-    /// <summary>
-    /// Determine whether <typeparamref name="T"/> exists based on the criteria specified in <paramref name="condition"/>.
-    /// </summary>
-    /// <typeparam name="T">The type of the entity.</typeparam>
-    /// <param name="condition">The condition on which the existence of <typeparamref name="T"/> will be determined.</param>
-    /// <param name="cancellationToken">The <see cref="CancellationToken"/> to observe while waiting for the task to complete.</param>
-    /// <returns>Returns <see cref="Task"/> of <see cref="bool"/>.</returns>
-    Task<bool> ExistsAsync<T>(Expression<Func<T, bool>> condition, CancellationToken cancellationToken = default)
-    where T : BaseEntity;
-
-    /// <summary>
-    /// Add a single <typeparamref name="T"/> to the EF Core context to be persisted in the database.
-    /// </summary>
-    /// <typeparam name="T">The type of the entity.</typeparam>
-    /// <param name="entity">The entity to be inserted.</param>
-    /// <param name="cancellationToken">The <see cref="CancellationToken"/> to observe while waiting for the task to complete.</param>
-    /// <returns>Returns <see cref="Task"/> of <see cref="Guid"/>.</returns>
-    Task<Guid> CreateAsync<T>(T entity, CancellationToken cancellationToken = default)
-    where T : BaseEntity;
-
-    /// <summary>
-    /// Add an <see cref="IEnumerable{T}"/> to the EF Core context to be persisted in the database.
-    /// </summary>
-    /// <typeparam name="T">The type of the entities.</typeparam>
-    /// <param name="entities">The entities to be inserted.</param>
-    /// <param name="cancellationToken">The <see cref="CancellationToken"/> to observe while waiting for the task to complete.</param>
-    /// <returns>Returns <see cref="Task"/> of <see cref="IList{Guid}"/>.</returns>
-    Task<IList<Guid>> CreateRangeAsync<T>(IEnumerable<T> entities, CancellationToken cancellationToken = default)
-    where T : BaseEntity;
-
-    /// <summary>
-    /// Update a single <typeparamref name="T"/> in the EF Core context to be persisted in the database.
-    /// </summary>
-    /// <typeparam name="T">The type of the entity.</typeparam>
-    /// <param name="entity">The entity to be updated.</param>
-    /// <param name="cancellationToken">The <see cref="CancellationToken"/> to observe while waiting for the task to complete.</param>
-    /// <returns>Returns <see cref="Task"/>.</returns>
-    Task UpdateAsync<T>(T entity, CancellationToken cancellationToken = default)
-    where T : BaseEntity;
-
-    /// <summary>
-    /// Update an <see cref="IEnumerable{T}"/> in the EF Core context to be persisted in the database.
-    /// </summary>
-    /// <typeparam name="T">The type of the entities.</typeparam>
-    /// <param name="entities">The entities to be updated.</param>
-    /// <param name="cancellationToken">The <see cref="CancellationToken"/> to observe while waiting for the task to complete.</param>
-    /// <returns>Returns <see cref="Task"/>.</returns>
-    Task UpdateRangeAsync<T>(IEnumerable<T> entities, CancellationToken cancellationToken = default)
-    where T : BaseEntity;
-
-    /// <summary>
-    /// Remove a single <typeparamref name="T"/> from the EF Core context to be persisted in the database.
-    /// </summary>
-    /// <typeparam name="T">The type of the entity.</typeparam>
-    /// <param name="entity">The entity to be removed.</param>
-    /// <param name="cancellationToken">The <see cref="CancellationToken"/> to observe while waiting for the task to complete.</param>
-    /// <returns>Returns <see cref="Task"/>.</returns>
-    Task RemoveAsync<T>(T entity, CancellationToken cancellationToken = default)
-    where T : BaseEntity;
-
-    /// <summary>
-    /// Remove an <see cref="IEnumerable{T}"/> from the EF Core context to be persisted in the database.
-    /// </summary>
-    /// <typeparam name="T">The type of the entities.</typeparam>
-    /// <param name="entities">The entities to be removed.</param>
-    /// <param name="cancellationToken">The <see cref="CancellationToken"/> to observe while waiting for the task to complete.</param>
-    /// <returns>Returns <see cref="Task"/>.</returns>
-    Task RemoveRangeAsync<T>(IEnumerable<T> entities, CancellationToken cancellationToken = default)
-    where T : BaseEntity;
-
-    /// <summary>
-    /// Remove a single <typeparamref name="T"/> based on the <paramref name="entityId"/> from the EF Core context to be persisted in the database.
-    /// </summary>
-    /// <typeparam name="T">The type of the entities.</typeparam>
-    /// <param name="entityId">The primary key value of the entity to be removed.</param>
-    /// <param name="cancellationToken">The <see cref="CancellationToken"/> to observe while waiting for the task to complete.</param>
-    /// <returns>Returns <see cref="Task"/> of <typeparamref name="T"/>.</returns>
-    Task<T> RemoveByIdAsync<T>(Guid entityId, CancellationToken cancellationToken = default)
-    where T : BaseEntity;
-
-    Task ClearAsync<T>(Expression<Func<T, bool>>? expression = null, BaseSpecification<T>? specification = null, CancellationToken cancellationToken = default)
-    where T : BaseEntity;
-
-    /// <summary>
-    /// Persist changes made to the EF Core context in the database.
-    /// </summary>
-    /// <param name="cancellationToken">The <see cref="CancellationToken"/> to observe while waiting for the task to complete.</param>
-    /// <returns>Returns <see cref="Task"/> of <see cref="int"/>.</returns>
-    Task<int> SaveChangesAsync(CancellationToken cancellationToken = default);
-
-    /// <summary>
-    /// Get an <see cref="IReadOnlyList{T}"/> using raw sql string with parameters.
-    /// </summary>
-    /// <typeparam name="T">The type of the entity.</typeparam>
-    /// <param name="sql">The sql string.</param>
-    /// <param name="param">The paramters in the sql string.</param>
-    /// <param name="transaction">The transaction to be performed.</param>
-    /// <param name="cancellationToken">The <see cref="CancellationToken"/> to observe while waiting for the task to complete.</param>
-    /// <returns>Returns <see cref="Task"/> of <see cref="IReadOnlyCollection{T}"/>.</returns>
-    Task<IReadOnlyList<T>> QueryAsync<T>(string sql, object? param = null, IDbTransaction? transaction = null, CancellationToken cancellationToken = default)
-    where T : BaseEntity;
-
-    /// <summary>
-    /// Get a <typeparamref name="T"/> using raw sql string with parameters.
-    /// </summary>
-    /// <typeparam name="T">The type of the entity.</typeparam>
-    /// <param name="sql">The sql string.</param>
-    /// <param name="param">The paramters in the sql string.</param>
-    /// <param name="transaction">The transaction to be performed.</param>
-    /// <param name="cancellationToken">The <see cref="CancellationToken"/> to observe while waiting for the task to complete.</param>
-    /// <returns>Returns <see cref="Task"/> of <typeparamref name="T"/>.</returns>
-    Task<T> QueryFirstOrDefaultAsync<T>(string sql, object? param = null, IDbTransaction? transaction = null, CancellationToken cancellationToken = default)
-    where T : BaseEntity;
-
-    /// <summary>
-    /// Get a <typeparamref name="T"/> using raw sql string with parameters.
-    /// </summary>
-    /// <typeparam name="T">The type of the entity.</typeparam>
-    /// <param name="sql">The sql string.</param>
-    /// <param name="param">The paramters in the sql string.</param>
-    /// <param name="transaction">The transaction to be performed.</param>
-    /// <param name="cancellationToken">The <see cref="CancellationToken"/> to observe while waiting for the task to complete.</param>
-    /// <returns>Returns <see cref="Task"/> of <typeparamref name="T"/>.</returns>
-    Task<T> QuerySingleAsync<T>(string sql, object? param = null, IDbTransaction? transaction = null, CancellationToken cancellationToken = default)
-    where T : BaseEntity;
-=======
-using System.Data;
-using System.Linq.Expressions;
-using DN.WebApi.Application.Common.Specifications;
-using DN.WebApi.Application.Wrapper;
-using DN.WebApi.Domain.Common.Contracts;
-
-namespace DN.WebApi.Application.Common.Persistance;
-
-public interface IRepositoryAsync : ITransientService
-{
-    /// <summary>
-    /// Get a <see cref="List{T}"/> based on the criteria specified in the parameters.
-    /// </summary>
-    /// <typeparam name="T">The type of the entity.</typeparam>
-    /// <param name="condition">The condition on which the returned <see cref="List{T}"/> will be filtered.</param>
-    /// <param name="orderBy">The <see cref="Func{Q,OQ}"/> of <see cref="IQueryable{T}"/>, <see cref="IOrderedQueryable{T}"/> to order the returned <see cref="List{T}"/> by.</param>
-    /// <param name="includes">The <see cref="Expression{Func}"/> for navigation properties to be included.</param>
-    /// <param name="asNoTracking">The <see cref="bool"/> value which determines whether the returned entity will be tracked by
-    /// EF Core context or not. Default value is true i.e tracking is disabled by default.</param>
-    /// <param name="cancellationToken">The <see cref="CancellationToken"/> to observe while waiting for the task to complete.</param>
-    /// <returns>Returns <see cref="Task"/> of <see cref="List{T}"/>.</returns>
-    Task<List<T>> GetListAsync<T>(Expression<Func<T, bool>>? condition = null, Func<IQueryable<T>, IOrderedQueryable<T>>? orderBy = null, Expression<Func<T, object>>[]? includes = null, bool asNoTracking = true, CancellationToken cancellationToken = default)
-    where T : class, IEntity;
-
-    /// <summary>
-    /// Get a <see cref="List{T}"/> based on the criteria specified in <see cref="BaseSpecification{T}"/>.
-    /// </summary>
-    /// <typeparam name="T">The type of the entity.</typeparam>
-    /// <param name="specification">The <see cref="BaseSpecification{T}"/> <see cref="object"/> which contains all the criteria
-    /// on which data will be returned.</param>
-    /// <param name="asNoTracking">The <see cref="bool"/> value which determines whether the returned entity will be tracked by
-    /// EF Core context or not. Default value is true i.e tracking is disabled by default.</param>
-    /// <param name="cancellationToken">The <see cref="CancellationToken"/> to observe while waiting for the task to complete.</param>
-    /// <returns>Returns <see cref="Task"/> of <see cref="List{T}"/>.</returns>
-    Task<List<T>> GetListAsync<T>(BaseSpecification<T>? specification = null, bool asNoTracking = true, CancellationToken cancellationToken = default)
-    where T : class, IEntity;
-
-    /// <summary>
-    /// Get a <see cref="List{TProjectedType}"/> based on the criteria specified in the parameters.
-    /// </summary>
-    /// <typeparam name="T">The type of the entity.</typeparam>
-    /// <typeparam name="TProjectedType">The type to which <typeparamref name="T"/> will be projected.</typeparam>
-    /// <param name="condition">The condition on which the returned <see cref="List{TProjectedType}"/> will be filtered.</param>
-    /// <param name="selectExpression">The <see cref="Expression{Func}"/> to select properties for projection.</param>
-    /// <param name="orderBy">The <see cref="Func{Q,OQ}"/> of <see cref="IQueryable{T}"/>, <see cref="IOrderedQueryable{T}"/> to order the returned <see cref="List{T}"/> by.</param>
-    /// <param name="includes">The <see cref="Expression{Func}"/>s for navigation properties to be included.</param>
-    /// <param name="cancellationToken">The <see cref="CancellationToken"/> to observe while waiting for the task to complete.</param>
-    /// <returns>Returns <see cref="Task"/> of <see cref="List{TProjectedType}"/>.</returns>
-    Task<List<TProjectedType>> GetListAsync<T, TProjectedType>(Expression<Func<T, bool>>? condition = null, Expression<Func<T, TProjectedType>>? selectExpression = null, Func<IQueryable<T>, IOrderedQueryable<T>>? orderBy = null, Expression<Func<T, object>>[]? includes = null, CancellationToken cancellationToken = default)
-    where T : class, IEntity;
-
-    /// <summary>
-    /// Get a <see cref="List{TProjectedType}"/> based on the criteria specified in <see cref="BaseSpecification{T}"/>.
-    /// </summary>
-    /// <typeparam name="T">The type of the entity.</typeparam>
-    /// <typeparam name="TProjectedType">The type to which <typeparamref name="T"/> will be projected.</typeparam>
-    /// <param name="selectExpression">The <see cref="Expression{Func}"/> to select properties for projection.</param>
-    /// <param name="specification">The <see cref="BaseSpecification{T}"/> <see cref="object"/> which contains all the criteria
-    /// on which data will be returned.</param>
-    /// <param name="cancellationToken">The <see cref="CancellationToken"/> to observe while waiting for the task to complete.</param>
-    /// <returns>Returns <see cref="Task"/> of <see cref="List{TProjectedType}"/>.</returns>
-    Task<List<TProjectedType>> GetListAsync<T, TProjectedType>(Expression<Func<T, TProjectedType>> selectExpression, BaseSpecification<T>? specification = null, CancellationToken cancellationToken = default)
-    where T : class, IEntity;
-
-    /// <summary>
-    /// Get a <see cref="PaginatedResult{TDto}"/> based on the criteria specified in <see cref="PaginationSpecification{T}"/>.
-    /// </summary>
-    /// <typeparam name="T">The type of the entity.</typeparam>
-    /// <typeparam name="TDto">The type to which <typeparamref name="T"/> will be mapped.</typeparam>
-    /// <param name="specification">The <see cref="PaginationSpecification{T}"/> <see cref="object"/> which contains all the criteria
-    /// on which data will be returned.</param>
-    /// <param name="cancellationToken">The <see cref="CancellationToken"/> to observe while waiting for the task to complete.</param>
-    /// <returns>Returns <see cref="Task"/> of <see cref="PaginatedResult{TDto}"/>.</returns>
-    Task<PaginatedResult<TDto>> GetListAsync<T, TDto>(PaginationSpecification<T> specification, CancellationToken cancellationToken = default)
-    where T : class, IEntity
-    where TDto : IDto;
-
-    /// <summary>
-    /// Get a <typeparamref name="T"/> based on the <paramref name="entityId"/> which is the primary key value of the entity
-    /// if found otherwise <see langword="null"/>.
-    /// </summary>
-    /// <typeparam name="T">The type of the entity.</typeparam>
     /// <typeparam name="TKey">The type of the entity id.</typeparam>
     /// <param name="entityId">The primary key value of the entity to be returned.</param>
     /// <param name="includes">The <see cref="Expression{Func}"/> for navigation properties to be included.</param>
@@ -751,5 +435,4 @@
     /// <returns>Returns <see cref="Task"/> of <typeparamref name="T"/>.</returns>
     Task<T> QuerySingleAsync<T>(string sql, object? param = null, IDbTransaction? transaction = null, CancellationToken cancellationToken = default)
     where T : class, IEntity;
->>>>>>> 63f906d9
 }