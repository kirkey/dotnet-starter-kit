using System.Data;
using System.Linq.Expressions;
using DN.WebApi.Application.Common.Specifications;
using DN.WebApi.Application.Wrapper;
using DN.WebApi.Domain.Common.Contracts;
using DN.WebApi.Shared.DTOs;

namespace DN.WebApi.Application.Common.Interfaces;

public interface IRepositoryAsync : ITransientService
{
    /// <summary>
    /// Get a <see cref="List{T}"/> based on the criteria specified in the parameters.
    /// </summary>
    /// <typeparam name="T">The type of the entity.</typeparam>
    /// <param name="condition">The condition on which the returned <see cref="List{T}"/> will be filtered.</param>
    /// <param name="orderBy">The <see cref="Func{Q,OQ}"/> of <see cref="IQueryable{T}"/>, <see cref="IOrderedQueryable{T}"/> to order the returned <see cref="List{T}"/> by.</param>
    /// <param name="includes">The <see cref="Expression{Func}"/> for navigation properties to be included.</param>
    /// <param name="asNoTracking">The <see cref="bool"/> value which determines whether the returned entity will be tracked by
    /// EF Core context or not. Default value is true i.e tracking is disabled by default.</param>
    /// <param name="cancellationToken">The <see cref="CancellationToken"/> to observe while waiting for the task to complete.</param>
    /// <returns>Returns <see cref="Task"/> of <see cref="List{T}"/>.</returns>
    Task<List<T>> GetListAsync<T>(Expression<Func<T, bool>>? condition = null, Func<IQueryable<T>, IOrderedQueryable<T>>? orderBy = null, Expression<Func<T, object>>[]? includes = null, bool asNoTracking = true, CancellationToken cancellationToken = default)
    where T : BaseEntity;

<<<<<<< HEAD
    Task<List<T>> GetListAsync<T, TKey>(BaseSpecification<T>? specification = null, bool asNoTracking = true, CancellationToken cancellationToken = default)
    where T : BaseEntityWith<TKey>;
=======
    /// <summary>
    /// Get a <see cref="List{T}"/> based on the criteria specified in <see cref="BaseSpecification{T}"/>.
    /// </summary>
    /// <typeparam name="T">The type of the entity.</typeparam>
    /// <param name="specification">The <see cref="BaseSpecification{T}"/> <see cref="object"/> which contains all the criteria
    /// on which data will be returned.</param>
    /// <param name="asNoTracking">The <see cref="bool"/> value which determines whether the returned entity will be tracked by
    /// EF Core context or not. Default value is true i.e tracking is disabled by default.</param>
    /// <param name="cancellationToken">The <see cref="CancellationToken"/> to observe while waiting for the task to complete.</param>
    /// <returns>Returns <see cref="Task"/> of <see cref="List{T}"/>.</returns>
    Task<List<T>> GetListAsync<T>(BaseSpecification<T>? specification = null, bool asNoTracking = true, CancellationToken cancellationToken = default)
    where T : BaseEntity;
>>>>>>> 0472a8c7

    /// <summary>
    /// Get a <see cref="List{TProjectedType}"/> based on the criteria specified in the parameters.
    /// </summary>
    /// <typeparam name="T">The type of the entity.</typeparam>
    /// <typeparam name="TProjectedType">The type to which <typeparamref name="T"/> will be projected.</typeparam>
    /// <param name="condition">The condition on which the returned <see cref="List{TProjectedType}"/> will be filtered.</param>
    /// <param name="selectExpression">The <see cref="Expression{Func}"/> to select properties for projection.</param>
    /// <param name="orderBy">The <see cref="Func{Q,OQ}"/> of <see cref="IQueryable{T}"/>, <see cref="IOrderedQueryable{T}"/> to order the returned <see cref="List{T}"/> by.</param>
    /// <param name="includes">The <see cref="Expression{Func}"/>s for navigation properties to be included.</param>
    /// <param name="cancellationToken">The <see cref="CancellationToken"/> to observe while waiting for the task to complete.</param>
    /// <returns>Returns <see cref="Task"/> of <see cref="List{TProjectedType}"/>.</returns>
    Task<List<TProjectedType>> GetListAsync<T, TProjectedType>(Expression<Func<T, bool>>? condition = null, Expression<Func<T, TProjectedType>>? selectExpression = null, Func<IQueryable<T>, IOrderedQueryable<T>>? orderBy = null, Expression<Func<T, object>>[]? includes = null, CancellationToken cancellationToken = default)
    where T : BaseEntity;

<<<<<<< HEAD
    Task<List<TProjectedType>> GetListAsync<T, TKey, TProjectedType>(Expression<Func<T, TProjectedType>> selectExpression, BaseSpecification<T>? specification = null, CancellationToken cancellationToken = default)
    where T : BaseEntityWith<TKey>;

    Task<PaginatedResult<TDto>> GetListAsync<T, TKey, TDto>(PaginationSpecification<T> specification, CancellationToken cancellationToken = default)
    where T : BaseEntityWith<TKey>
    where TDto : IDto;

    Task<T?> GetByIdAsync<T, TKey>(TKey entityId, Expression<Func<T, object>>[]? includes = null, bool asNoTracking = true, CancellationToken cancellationToken = default)
    where T : BaseEntityWith<TKey>;

    Task<TProjectedType?> GetByIdAsync<T, TKey, TProjectedType>(TKey entityId, Expression<Func<T, TProjectedType>> selectExpression, Expression<Func<T, object>>[]? includes = null, CancellationToken cancellationToken = default)
    where T : BaseEntityWith<TKey>;

    Task<TDto> GetByIdAsync<T, TKey, TDto>(TKey entityId, Expression<Func<T, object>>[]? includes = null, CancellationToken cancellationToken = default)
    where T : BaseEntityWith<TKey>
=======
    /// <summary>
    /// Get a <see cref="List{TProjectedType}"/> based on the criteria specified in <see cref="BaseSpecification{T}"/>.
    /// </summary>
    /// <typeparam name="T">The type of the entity.</typeparam>
    /// <typeparam name="TProjectedType">The type to which <typeparamref name="T"/> will be projected.</typeparam>
    /// <param name="selectExpression">The <see cref="Expression{Func}"/> to select properties for projection.</param>
    /// <param name="specification">The <see cref="BaseSpecification{T}"/> <see cref="object"/> which contains all the criteria
    /// on which data will be returned.</param>
    /// <param name="cancellationToken">The <see cref="CancellationToken"/> to observe while waiting for the task to complete.</param>
    /// <returns>Returns <see cref="Task"/> of <see cref="List{TProjectedType}"/>.</returns>
    Task<List<TProjectedType>> GetListAsync<T, TProjectedType>(Expression<Func<T, TProjectedType>> selectExpression, BaseSpecification<T>? specification = null, CancellationToken cancellationToken = default)
    where T : BaseEntity;

    /// <summary>
    /// Get a <see cref="PaginatedResult{TDto}"/> based on the criteria specified in <see cref="PaginationSpecification{T}"/>.
    /// </summary>
    /// <typeparam name="T">The type of the entity.</typeparam>
    /// <typeparam name="TDto">The type to which <typeparamref name="T"/> will be mapped.</typeparam>
    /// <param name="specification">The <see cref="PaginationSpecification{T}"/> <see cref="object"/> which contains all the criteria
    /// on which data will be returned.</param>
    /// <param name="cancellationToken">The <see cref="CancellationToken"/> to observe while waiting for the task to complete.</param>
    /// <returns>Returns <see cref="Task"/> of <see cref="PaginatedResult{TDto}"/>.</returns>
    Task<PaginatedResult<TDto>> GetListAsync<T, TDto>(PaginationSpecification<T> specification, CancellationToken cancellationToken = default)
    where T : BaseEntity
    where TDto : IDto;

    /// <summary>
    /// Get a <typeparamref name="T"/> based on the <paramref name="entityId"/> which is the primary key value of the entity
    /// if found otherwise <see langword="null"/>.
    /// </summary>
    /// <typeparam name="T">The type of the entity.</typeparam>
    /// <param name="entityId">The primary key value of the entity to be returned.</param>
    /// <param name="includes">The <see cref="Expression{Func}"/> for navigation properties to be included.</param>
    /// <param name="asNoTracking">The <see cref="bool"/> value which determines whether the returned entity will be tracked by
    /// EF Core context or not. Default value is false i.e tracking is enabled by default.</param>
    /// <param name="cancellationToken">The <see cref="CancellationToken"/> to observe while waiting for the task to complete.</param>
    /// <returns>Returns <see cref="Task"/> of <typeparamref name="T"/>.</returns>
    Task<T?> GetByIdAsync<T>(Guid entityId, Expression<Func<T, object>>[]? includes = null, bool asNoTracking = false, CancellationToken cancellationToken = default)
    where T : BaseEntity;

    /// <summary>
    /// Get a <typeparamref name="TProjectedType"/> based on the <paramref name="entityId"/> which is the primary key value of the entity
    /// if found otherwise <see langword="null"/>.
    /// </summary>
    /// <typeparam name="T">The type of the entity.</typeparam>
    /// <typeparam name="TProjectedType">The type to which <typeparamref name="T"/> will be projected.</typeparam>
    /// <param name="entityId">The primary key value of the entity to be returned.</param>
    /// <param name="selectExpression">The <see cref="Expression{Func}"/> to select properties for projection.</param>
    /// <param name="includes">The <see cref="Expression{Func}"/> for navigation properties to be included.</param>
    /// <param name="cancellationToken">The <see cref="CancellationToken"/> to observe while waiting for the task to complete.</param>
    /// <returns>Returns <see cref="Task"/> of <typeparamref name="TProjectedType"/>.</returns>
    Task<TProjectedType?> GetByIdAsync<T, TProjectedType>(Guid entityId, Expression<Func<T, TProjectedType>> selectExpression, Expression<Func<T, object>>[]? includes = null, CancellationToken cancellationToken = default)
    where T : BaseEntity;

    /// <summary>
    /// Get a <typeparamref name="TDto"/> based on the <paramref name="entityId"/> which is the primary key value of the entity
    /// if found otherwise <see langword="null"/>.
    /// </summary>
    /// <typeparam name="T">The type of the entity.</typeparam>
    /// <typeparam name="TDto">The type to which <typeparamref name="T"/> will be mapped.</typeparam>
    /// <param name="entityId">The primary key value of the entity to be returned.</param>
    /// <param name="includes">The <see cref="Expression{Func}"/> for navigation properties to be included.</param>
    /// <param name="cancellationToken">The <see cref="CancellationToken"/> to observe while waiting for the task to complete.</param>
    /// <returns>Returns <see cref="Task"/> of <typeparamref name="TDto"/>.</returns>
    Task<TDto> GetByIdAsync<T, TDto>(Guid entityId, Expression<Func<T, object>>[]? includes = null, CancellationToken cancellationToken = default)
    where T : BaseEntity
>>>>>>> 0472a8c7
    where TDto : IDto;

    /// <summary>
    /// Get a <typeparamref name="T"/> based on the <paramref name="condition"/>
    /// if found otherwise <see langword="null"/>.
    /// </summary>
    /// <typeparam name="T">The type of the entity.</typeparam>
    /// <param name="condition">The condition on which the returned <typeparamref name="T"/> will be filtered.</param>
    /// <param name="includes">The <see cref="Expression{Func}"/> for navigation properties to be included.</param>
    /// <param name="asNoTracking">The <see cref="bool"/> value which determines whether the returned entity will be tracked by
    /// EF Core context or not. Default value is false i.e tracking is enabled by default.</param>
    /// <param name="cancellationToken">The <see cref="CancellationToken"/> to observe while waiting for the task to complete.</param>
    /// <returns>Returns <see cref="Task"/> of <typeparamref name="T"/>.</returns>
    Task<T?> GetAsync<T>(Expression<Func<T, bool>>? condition = null, Expression<Func<T, object>>[]? includes = null, bool asNoTracking = false, CancellationToken cancellationToken = default)
    where T : BaseEntity;

<<<<<<< HEAD
    Task<T?> GetAsync<T, TKey>(BaseSpecification<T>? specification = null, bool asNoTracking = true, CancellationToken cancellationToken = default)
    where T : BaseEntityWith<TKey>;
=======
    /// <summary>
    /// Get a <typeparamref name="T"/> based on the criteria specified in <see cref="BaseSpecification{T}"/>
    /// if found otherwise <see langword="null"/>.
    /// </summary>
    /// <typeparam name="T">The type of the entity.</typeparam>
    /// <param name="specification">The <see cref="BaseSpecification{T}"/> <see cref="object"/> which contains all the criteria
    /// on which data will be returned.</param>
    /// <param name="asNoTracking">The <see cref="bool"/> value which determines whether the returned entity will be tracked by
    /// EF Core context or not. Default value is false i.e tracking is enabled by default.</param>
    /// <param name="cancellationToken">The <see cref="CancellationToken"/> to observe while waiting for the task to complete.</param>
    /// <returns>Returns <see cref="Task"/> of <typeparamref name="T"/>.</returns>
    Task<T?> GetAsync<T>(BaseSpecification<T>? specification = null, bool asNoTracking = false, CancellationToken cancellationToken = default)
    where T : BaseEntity;
>>>>>>> 0472a8c7

    /// <summary>
    /// Get a <typeparamref name="TProjectedType"/> based on the criteria specified in <paramref name="condition"/>
    /// if found otherwise <see langword="null"/>.
    /// </summary>
    /// <typeparam name="T">The type of the entity.</typeparam>
    /// <typeparam name="TProjectedType">The type to which <typeparamref name="T"/> will be projected.</typeparam>
    /// <param name="selectExpression">The <see cref="Expression{Func}"/> to select properties for projection.</param>
    /// <param name="condition">The condition on which the returned <typeparamref name="TProjectedType"/> will be filtered.</param>
    /// <param name="includes">The <see cref="Expression{Func}"/> for navigation properties to be included.</param>
    /// <param name="asNoTracking">The <see cref="bool"/> value which determines whether the returned entity will be tracked by
    /// EF Core context or not. Default value is true i.e tracking is disabled by default.</param>
    /// <param name="cancellationToken">The <see cref="CancellationToken"/> to observe while waiting for the task to complete.</param>
    /// <returns>Returns <see cref="Task"/> of <typeparamref name="TProjectedType"/>.</returns>
    Task<TProjectedType?> GetAsync<T, TProjectedType>(Expression<Func<T, TProjectedType>> selectExpression, Expression<Func<T, bool>>? condition = null, Expression<Func<T, object>>[]? includes = null, bool asNoTracking = true, CancellationToken cancellationToken = default)
    where T : BaseEntity;

<<<<<<< HEAD
    Task<TProjectedType?> GetAsync<T, TKey, TProjectedType>(Expression<Func<T, TProjectedType>> selectExpression, BaseSpecification<T>? specification = null, bool asNoTracking = true, CancellationToken cancellationToken = default)
    where T : BaseEntityWith<TKey>;
=======
    /// <summary>
    /// Get a <typeparamref name="TProjectedType"/> based on the criteria specified in <see cref="BaseSpecification{T}"/>
    /// if found otherwise <see langword="null"/>.
    /// </summary>
    /// <typeparam name="T">The type of the entity.</typeparam>
    /// <typeparam name="TProjectedType">The type to which <typeparamref name="T"/> will be projected.</typeparam>
    /// <param name="selectExpression">The <see cref="Expression{Func}"/> to select properties for projection.</param>
    /// <param name="specification">The <see cref="BaseSpecification{T}"/> <see cref="object"/> which contains all the criteria
    /// on which data will be returned.</param>
    /// <param name="asNoTracking">The <see cref="bool"/> value which determines whether the returned entity will be tracked by
    /// EF Core context or not. Default value is true i.e tracking is disabled by default.</param>
    /// <param name="cancellationToken">The <see cref="CancellationToken"/> to observe while waiting for the task to complete.</param>
    /// <returns>Returns <see cref="Task"/> of <typeparamref name="TProjectedType"/>.</returns>
    Task<TProjectedType?> GetAsync<T, TProjectedType>(Expression<Func<T, TProjectedType>> selectExpression, BaseSpecification<T>? specification = null, bool asNoTracking = true, CancellationToken cancellationToken = default)
    where T : BaseEntity;
>>>>>>> 0472a8c7

    /// <summary>
    /// Get the count of <typeparamref name="T"/> based on the criteria specified in <paramref name="condition"/>.
    /// </summary>
    /// <typeparam name="T">The type of the entity.</typeparam>
    /// <param name="condition">The condition on which the returned count of <typeparamref name="T"/> will be filtered.</param>
    /// <param name="cancellationToken">The <see cref="CancellationToken"/> to observe while waiting for the task to complete.</param>
    /// <returns>Returns <see cref="Task"/> of <see cref="int"/>.</returns>
    Task<int> GetCountAsync<T>(Expression<Func<T, bool>>? condition = null, CancellationToken cancellationToken = default)
    where T : BaseEntity;

    /// <summary>
    /// Determine whether <typeparamref name="T"/> exists based on the criteria specified in <paramref name="condition"/>.
    /// </summary>
    /// <typeparam name="T">The type of the entity.</typeparam>
    /// <param name="condition">The condition on which the existence of <typeparamref name="T"/> will be determined.</param>
    /// <param name="cancellationToken">The <see cref="CancellationToken"/> to observe while waiting for the task to complete.</param>
    /// <returns>Returns <see cref="Task"/> of <see cref="bool"/>.</returns>
    Task<bool> ExistsAsync<T>(Expression<Func<T, bool>> condition, CancellationToken cancellationToken = default)
    where T : BaseEntity;

<<<<<<< HEAD
    // Create / Update / Delete

    Task<TKey> CreateAsync<T, TKey>(T entity, CancellationToken cancellationToken = default)
    where T : BaseEntityWith<TKey>;

    Task<IList<TKey>> CreateRangeAsync<T, TKey>(IEnumerable<T> entity, CancellationToken cancellationToken = default)
    where T : BaseEntityWith<TKey>;

    Task UpdateAsync<T, TKey>(T entity, CancellationToken cancellationToken = default)
    where T : BaseEntityWith<TKey>;

    Task RemoveAsync<T, TKey>(T entity, CancellationToken cancellationToken = default)
    where T : BaseEntityWith<TKey>;
=======
    /// <summary>
    /// Add a single <typeparamref name="T"/> to the EF Core context to be persisted in the database.
    /// </summary>
    /// <typeparam name="T">The type of the entity.</typeparam>
    /// <param name="entity">The entity to be inserted.</param>
    /// <param name="cancellationToken">The <see cref="CancellationToken"/> to observe while waiting for the task to complete.</param>
    /// <returns>Returns <see cref="Task"/> of <see cref="Guid"/>.</returns>
    Task<Guid> CreateAsync<T>(T entity, CancellationToken cancellationToken = default)
    where T : BaseEntity;

    /// <summary>
    /// Add an <see cref="IEnumerable{T}"/> to the EF Core context to be persisted in the database.
    /// </summary>
    /// <typeparam name="T">The type of the entities.</typeparam>
    /// <param name="entities">The entities to be inserted.</param>
    /// <param name="cancellationToken">The <see cref="CancellationToken"/> to observe while waiting for the task to complete.</param>
    /// <returns>Returns <see cref="Task"/> of <see cref="IList{Guid}"/>.</returns>
    Task<IList<Guid>> CreateRangeAsync<T>(IEnumerable<T> entities, CancellationToken cancellationToken = default)
    where T : BaseEntity;

    /// <summary>
    /// Update a single <typeparamref name="T"/> in the EF Core context to be persisted in the database.
    /// </summary>
    /// <typeparam name="T">The type of the entity.</typeparam>
    /// <param name="entity">The entity to be updated.</param>
    /// <param name="cancellationToken">The <see cref="CancellationToken"/> to observe while waiting for the task to complete.</param>
    /// <returns>Returns <see cref="Task"/>.</returns>
    Task UpdateAsync<T>(T entity, CancellationToken cancellationToken = default)
    where T : BaseEntity;

    /// <summary>
    /// Update an <see cref="IEnumerable{T}"/> in the EF Core context to be persisted in the database.
    /// </summary>
    /// <typeparam name="T">The type of the entities.</typeparam>
    /// <param name="entities">The entities to be updated.</param>
    /// <param name="cancellationToken">The <see cref="CancellationToken"/> to observe while waiting for the task to complete.</param>
    /// <returns>Returns <see cref="Task"/>.</returns>
    Task UpdateRangeAsync<T>(IEnumerable<T> entities, CancellationToken cancellationToken = default)
    where T : BaseEntity;

    /// <summary>
    /// Remove a single <typeparamref name="T"/> from the EF Core context to be persisted in the database.
    /// </summary>
    /// <typeparam name="T">The type of the entity.</typeparam>
    /// <param name="entity">The entity to be removed.</param>
    /// <param name="cancellationToken">The <see cref="CancellationToken"/> to observe while waiting for the task to complete.</param>
    /// <returns>Returns <see cref="Task"/>.</returns>
    Task RemoveAsync<T>(T entity, CancellationToken cancellationToken = default)
    where T : BaseEntity;
>>>>>>> 0472a8c7

    /// <summary>
    /// Remove an <see cref="IEnumerable{T}"/> from the EF Core context to be persisted in the database.
    /// </summary>
    /// <typeparam name="T">The type of the entities.</typeparam>
    /// <param name="entities">The entities to be removed.</param>
    /// <param name="cancellationToken">The <see cref="CancellationToken"/> to observe while waiting for the task to complete.</param>
    /// <returns>Returns <see cref="Task"/>.</returns>
    Task RemoveRangeAsync<T>(IEnumerable<T> entities, CancellationToken cancellationToken = default)
    where T : BaseEntity;

    /// <summary>
    /// Remove a single <typeparamref name="T"/> based on the <paramref name="entityId"/> from the EF Core context to be persisted in the database.
    /// </summary>
    /// <typeparam name="T">The type of the entities.</typeparam>
    /// <param name="entityId">The primary key value of the entity to be removed.</param>
    /// <param name="cancellationToken">The <see cref="CancellationToken"/> to observe while waiting for the task to complete.</param>
    /// <returns>Returns <see cref="Task"/> of <typeparamref name="T"/>.</returns>
    Task<T> RemoveByIdAsync<T>(Guid entityId, CancellationToken cancellationToken = default)
    where T : BaseEntity;

    Task ClearAsync<T, TKey>(Expression<Func<T, bool>>? expression = null, BaseSpecification<T>? specification = null, CancellationToken cancellationToken = default)
    where T : BaseEntityWith<TKey>;

    /// <summary>
    /// Persist changes made to the EF Core context in the database.
    /// </summary>
    /// <param name="cancellationToken">The <see cref="CancellationToken"/> to observe while waiting for the task to complete.</param>
    /// <returns>Returns <see cref="Task"/> of <see cref="int"/>.</returns>
    Task<int> SaveChangesAsync(CancellationToken cancellationToken = default);

    /// <summary>
    /// Get an <see cref="IReadOnlyList{T}"/> using raw sql string with parameters.
    /// </summary>
    /// <typeparam name="T">The type of the entity.</typeparam>
    /// <param name="sql">The sql string.</param>
    /// <param name="param">The paramters in the sql string.</param>
    /// <param name="transaction">The transaction to be performed.</param>
    /// <param name="cancellationToken">The <see cref="CancellationToken"/> to observe while waiting for the task to complete.</param>
    /// <returns>Returns <see cref="Task"/> of <see cref="IReadOnlyCollection{T}"/>.</returns>
    Task<IReadOnlyList<T>> QueryAsync<T>(string sql, object? param = null, IDbTransaction? transaction = null, CancellationToken cancellationToken = default)
    where T : BaseEntity;

    /// <summary>
    /// Get a <typeparamref name="T"/> using raw sql string with parameters.
    /// </summary>
    /// <typeparam name="T">The type of the entity.</typeparam>
    /// <param name="sql">The sql string.</param>
    /// <param name="param">The paramters in the sql string.</param>
    /// <param name="transaction">The transaction to be performed.</param>
    /// <param name="cancellationToken">The <see cref="CancellationToken"/> to observe while waiting for the task to complete.</param>
    /// <returns>Returns <see cref="Task"/> of <typeparamref name="T"/>.</returns>
    Task<T> QueryFirstOrDefaultAsync<T>(string sql, object? param = null, IDbTransaction? transaction = null, CancellationToken cancellationToken = default)
    where T : BaseEntity;

    /// <summary>
    /// Get a <typeparamref name="T"/> using raw sql string with parameters.
    /// </summary>
    /// <typeparam name="T">The type of the entity.</typeparam>
    /// <param name="sql">The sql string.</param>
    /// <param name="param">The paramters in the sql string.</param>
    /// <param name="transaction">The transaction to be performed.</param>
    /// <param name="cancellationToken">The <see cref="CancellationToken"/> to observe while waiting for the task to complete.</param>
    /// <returns>Returns <see cref="Task"/> of <typeparamref name="T"/>.</returns>
    Task<T> QuerySingleAsync<T>(string sql, object? param = null, IDbTransaction? transaction = null, CancellationToken cancellationToken = default)
    where T : BaseEntity;
}<|MERGE_RESOLUTION|>--- conflicted
+++ resolved
@@ -23,10 +23,6 @@
     Task<List<T>> GetListAsync<T>(Expression<Func<T, bool>>? condition = null, Func<IQueryable<T>, IOrderedQueryable<T>>? orderBy = null, Expression<Func<T, object>>[]? includes = null, bool asNoTracking = true, CancellationToken cancellationToken = default)
     where T : BaseEntity;
 
-<<<<<<< HEAD
-    Task<List<T>> GetListAsync<T, TKey>(BaseSpecification<T>? specification = null, bool asNoTracking = true, CancellationToken cancellationToken = default)
-    where T : BaseEntityWith<TKey>;
-=======
     /// <summary>
     /// Get a <see cref="List{T}"/> based on the criteria specified in <see cref="BaseSpecification{T}"/>.
     /// </summary>
@@ -39,7 +35,6 @@
     /// <returns>Returns <see cref="Task"/> of <see cref="List{T}"/>.</returns>
     Task<List<T>> GetListAsync<T>(BaseSpecification<T>? specification = null, bool asNoTracking = true, CancellationToken cancellationToken = default)
     where T : BaseEntity;
->>>>>>> 0472a8c7
 
     /// <summary>
     /// Get a <see cref="List{TProjectedType}"/> based on the criteria specified in the parameters.
@@ -55,23 +50,6 @@
     Task<List<TProjectedType>> GetListAsync<T, TProjectedType>(Expression<Func<T, bool>>? condition = null, Expression<Func<T, TProjectedType>>? selectExpression = null, Func<IQueryable<T>, IOrderedQueryable<T>>? orderBy = null, Expression<Func<T, object>>[]? includes = null, CancellationToken cancellationToken = default)
     where T : BaseEntity;
 
-<<<<<<< HEAD
-    Task<List<TProjectedType>> GetListAsync<T, TKey, TProjectedType>(Expression<Func<T, TProjectedType>> selectExpression, BaseSpecification<T>? specification = null, CancellationToken cancellationToken = default)
-    where T : BaseEntityWith<TKey>;
-
-    Task<PaginatedResult<TDto>> GetListAsync<T, TKey, TDto>(PaginationSpecification<T> specification, CancellationToken cancellationToken = default)
-    where T : BaseEntityWith<TKey>
-    where TDto : IDto;
-
-    Task<T?> GetByIdAsync<T, TKey>(TKey entityId, Expression<Func<T, object>>[]? includes = null, bool asNoTracking = true, CancellationToken cancellationToken = default)
-    where T : BaseEntityWith<TKey>;
-
-    Task<TProjectedType?> GetByIdAsync<T, TKey, TProjectedType>(TKey entityId, Expression<Func<T, TProjectedType>> selectExpression, Expression<Func<T, object>>[]? includes = null, CancellationToken cancellationToken = default)
-    where T : BaseEntityWith<TKey>;
-
-    Task<TDto> GetByIdAsync<T, TKey, TDto>(TKey entityId, Expression<Func<T, object>>[]? includes = null, CancellationToken cancellationToken = default)
-    where T : BaseEntityWith<TKey>
-=======
     /// <summary>
     /// Get a <see cref="List{TProjectedType}"/> based on the criteria specified in <see cref="BaseSpecification{T}"/>.
     /// </summary>
@@ -138,7 +116,6 @@
     /// <returns>Returns <see cref="Task"/> of <typeparamref name="TDto"/>.</returns>
     Task<TDto> GetByIdAsync<T, TDto>(Guid entityId, Expression<Func<T, object>>[]? includes = null, CancellationToken cancellationToken = default)
     where T : BaseEntity
->>>>>>> 0472a8c7
     where TDto : IDto;
 
     /// <summary>
@@ -155,10 +132,6 @@
     Task<T?> GetAsync<T>(Expression<Func<T, bool>>? condition = null, Expression<Func<T, object>>[]? includes = null, bool asNoTracking = false, CancellationToken cancellationToken = default)
     where T : BaseEntity;
 
-<<<<<<< HEAD
-    Task<T?> GetAsync<T, TKey>(BaseSpecification<T>? specification = null, bool asNoTracking = true, CancellationToken cancellationToken = default)
-    where T : BaseEntityWith<TKey>;
-=======
     /// <summary>
     /// Get a <typeparamref name="T"/> based on the criteria specified in <see cref="BaseSpecification{T}"/>
     /// if found otherwise <see langword="null"/>.
@@ -172,7 +145,6 @@
     /// <returns>Returns <see cref="Task"/> of <typeparamref name="T"/>.</returns>
     Task<T?> GetAsync<T>(BaseSpecification<T>? specification = null, bool asNoTracking = false, CancellationToken cancellationToken = default)
     where T : BaseEntity;
->>>>>>> 0472a8c7
 
     /// <summary>
     /// Get a <typeparamref name="TProjectedType"/> based on the criteria specified in <paramref name="condition"/>
@@ -190,10 +162,6 @@
     Task<TProjectedType?> GetAsync<T, TProjectedType>(Expression<Func<T, TProjectedType>> selectExpression, Expression<Func<T, bool>>? condition = null, Expression<Func<T, object>>[]? includes = null, bool asNoTracking = true, CancellationToken cancellationToken = default)
     where T : BaseEntity;
 
-<<<<<<< HEAD
-    Task<TProjectedType?> GetAsync<T, TKey, TProjectedType>(Expression<Func<T, TProjectedType>> selectExpression, BaseSpecification<T>? specification = null, bool asNoTracking = true, CancellationToken cancellationToken = default)
-    where T : BaseEntityWith<TKey>;
-=======
     /// <summary>
     /// Get a <typeparamref name="TProjectedType"/> based on the criteria specified in <see cref="BaseSpecification{T}"/>
     /// if found otherwise <see langword="null"/>.
@@ -209,7 +177,6 @@
     /// <returns>Returns <see cref="Task"/> of <typeparamref name="TProjectedType"/>.</returns>
     Task<TProjectedType?> GetAsync<T, TProjectedType>(Expression<Func<T, TProjectedType>> selectExpression, BaseSpecification<T>? specification = null, bool asNoTracking = true, CancellationToken cancellationToken = default)
     where T : BaseEntity;
->>>>>>> 0472a8c7
 
     /// <summary>
     /// Get the count of <typeparamref name="T"/> based on the criteria specified in <paramref name="condition"/>.
@@ -231,21 +198,6 @@
     Task<bool> ExistsAsync<T>(Expression<Func<T, bool>> condition, CancellationToken cancellationToken = default)
     where T : BaseEntity;
 
-<<<<<<< HEAD
-    // Create / Update / Delete
-
-    Task<TKey> CreateAsync<T, TKey>(T entity, CancellationToken cancellationToken = default)
-    where T : BaseEntityWith<TKey>;
-
-    Task<IList<TKey>> CreateRangeAsync<T, TKey>(IEnumerable<T> entity, CancellationToken cancellationToken = default)
-    where T : BaseEntityWith<TKey>;
-
-    Task UpdateAsync<T, TKey>(T entity, CancellationToken cancellationToken = default)
-    where T : BaseEntityWith<TKey>;
-
-    Task RemoveAsync<T, TKey>(T entity, CancellationToken cancellationToken = default)
-    where T : BaseEntityWith<TKey>;
-=======
     /// <summary>
     /// Add a single <typeparamref name="T"/> to the EF Core context to be persisted in the database.
     /// </summary>
@@ -295,7 +247,6 @@
     /// <returns>Returns <see cref="Task"/>.</returns>
     Task RemoveAsync<T>(T entity, CancellationToken cancellationToken = default)
     where T : BaseEntity;
->>>>>>> 0472a8c7
 
     /// <summary>
     /// Remove an <see cref="IEnumerable{T}"/> from the EF Core context to be persisted in the database.
@@ -317,8 +268,8 @@
     Task<T> RemoveByIdAsync<T>(Guid entityId, CancellationToken cancellationToken = default)
     where T : BaseEntity;
 
-    Task ClearAsync<T, TKey>(Expression<Func<T, bool>>? expression = null, BaseSpecification<T>? specification = null, CancellationToken cancellationToken = default)
-    where T : BaseEntityWith<TKey>;
+    Task ClearAsync<T>(Expression<Func<T, bool>>? expression = null, BaseSpecification<T>? specification = null, CancellationToken cancellationToken = default)
+    where T : BaseEntity;
 
     /// <summary>
     /// Persist changes made to the EF Core context in the database.
