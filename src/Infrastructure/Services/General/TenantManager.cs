--- conflicted
+++ resolved
@@ -1,7 +1,3 @@
-using System;
-using System.Collections.Generic;
-using System.Linq;
-using System.Threading.Tasks;
 using DN.WebApi.Application.Abstractions.Services.General;
 using DN.WebApi.Application.Abstractions.Services.Identity;
 using DN.WebApi.Application.Exceptions;
@@ -23,28 +19,18 @@
 
 public class TenantManager : ITenantManager
 {
-<<<<<<< HEAD
+    private readonly IServiceProvider _di;
     private readonly UserManager<ApplicationUser> _userManager;
     private readonly RoleManager<ApplicationRole> _roleManager;
     private readonly ApplicationDbContext _appContext;
     private readonly IStringLocalizer<TenantService> _localizer;
-=======
-    public class TenantManager : ITenantManager
-    {
-        private readonly IServiceProvider _di;
-        private readonly UserManager<ApplicationUser> _userManager;
-        private readonly RoleManager<ApplicationRole> _roleManager;
-        private readonly ApplicationDbContext _appContext;
-        private readonly IStringLocalizer<TenantService> _localizer;
->>>>>>> 6b29abee
 
     private readonly DatabaseSettings _options;
 
     private readonly TenantManagementDbContext _context;
     private readonly ICurrentUser _user;
 
-<<<<<<< HEAD
-    public TenantManager(ApplicationDbContext appContext, IStringLocalizer<TenantService> localizer, IOptions<DatabaseSettings> options, TenantManagementDbContext context, UserManager<ApplicationUser> userManager, RoleManager<ApplicationRole> roleManager, ICurrentUser user)
+    public TenantManager(ApplicationDbContext appContext, IStringLocalizer<TenantService> localizer, IOptions<DatabaseSettings> options, TenantManagementDbContext context, UserManager<ApplicationUser> userManager, RoleManager<ApplicationRole> roleManager, ICurrentUser user, IServiceProvider di)
     {
         _appContext = appContext;
         _localizer = localizer;
@@ -53,20 +39,8 @@
         _userManager = userManager;
         _roleManager = roleManager;
         _user = user;
+        _di = di;
     }
-=======
-        public TenantManager(ApplicationDbContext appContext, IStringLocalizer<TenantService> localizer, IOptions<DatabaseSettings> options, TenantManagementDbContext context, UserManager<ApplicationUser> userManager, RoleManager<ApplicationRole> roleManager, ICurrentUser user, IServiceProvider di)
-        {
-            _appContext = appContext;
-            _localizer = localizer;
-            _options = options.Value;
-            _context = context;
-            _userManager = userManager;
-            _roleManager = roleManager;
-            _user = user;
-            _di = di;
-        }
->>>>>>> 6b29abee
 
     public async Task<Result<TenantDto>> GetByKeyAsync(string key)
     {
@@ -91,30 +65,14 @@
         if (!isValidConnectionString) throw new Exception("Failed to Establish Connection to Database. Please check your connection string.");
         var tenant = new Tenant(request.Name, request.Key, request.AdminEmail, request.ConnectionString)
         {
-<<<<<<< HEAD
             CreatedBy = _user.GetUserId()
         };
-        TenantBootstrapper.Initialize(_appContext, _options, tenant, _userManager, _roleManager);
+        var seeders = _di.GetServices<IDatabaseSeeder>().ToList();
+        TenantBootstrapper.Initialize(_appContext, _options, tenant, _userManager, _roleManager, seeders);
         _context.Tenants.Add(tenant);
         await _context.SaveChangesAsync();
         return await Result<object>.SuccessAsync(tenant.Id);
     }
-=======
-            if (_context.Tenants.Any(a => a.Key == request.Key)) throw new Exception("Tenant with same key exists.");
-            if (string.IsNullOrEmpty(request.ConnectionString)) request.ConnectionString = _options.ConnectionString;
-            bool isValidConnectionString = TenantBootstrapper.TryValidateConnectionString(_options, request.ConnectionString, request.Key);
-            if (!isValidConnectionString) throw new Exception("Failed to Establish Connection to Database. Please check your connection string.");
-            var tenant = new Tenant(request.Name, request.Key, request.AdminEmail, request.ConnectionString)
-            {
-                CreatedBy = _user.GetUserId()
-            };
-            var seeders = _di.GetServices<IDatabaseSeeder>().ToList();
-            TenantBootstrapper.Initialize(_appContext, _options, tenant, _userManager, _roleManager, seeders);
-            _context.Tenants.Add(tenant);
-            await _context.SaveChangesAsync();
-            return await Result<object>.SuccessAsync(tenant.Id);
-        }
->>>>>>> 6b29abee
 
     public async Task<Result<object>> UpgradeSubscriptionAsync(UpgradeSubscriptionRequest request)
     {
