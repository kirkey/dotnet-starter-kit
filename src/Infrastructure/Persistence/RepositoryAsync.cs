using System.Data;
using System.Linq.Dynamic.Core;
using System.Linq.Expressions;
using Dapper;
using DN.WebApi.Application.Common;
using DN.WebApi.Application.Common.Constants;
using DN.WebApi.Application.Common.Exceptions;
using DN.WebApi.Application.Common.Interfaces;
using DN.WebApi.Application.Common.Specifications;
using DN.WebApi.Application.Wrapper;
using DN.WebApi.Domain.Common.Contracts;
using DN.WebApi.Domain.Contracts;
using DN.WebApi.Infrastructure.Mapping;
using DN.WebApi.Infrastructure.Persistence.Contexts;
using DN.WebApi.Shared.DTOs;
using Mapster;
using Microsoft.EntityFrameworkCore;
using Microsoft.Extensions.Localization;

namespace DN.WebApi.Infrastructure.Persistence;

public class RepositoryAsync : IRepositoryAsync
{
    private readonly ApplicationDbContext _dbContext;
    private readonly ICacheService _cache;
    private readonly IStringLocalizer<RepositoryAsync> _localizer;

    public RepositoryAsync(ApplicationDbContext dbContext, ICacheService cache, IStringLocalizer<RepositoryAsync> localizer)
    {
        _dbContext = dbContext;
        _cache = cache;
        _localizer = localizer;
    }

    // Get List

    public Task<List<T>> GetListAsync<T>(
        Expression<Func<T, bool>>? condition = null,
        Func<IQueryable<T>, IOrderedQueryable<T>>? orderBy = null,
        Expression<Func<T, object>>[]? includes = null,
        bool asNoTracking = true,
        CancellationToken cancellationToken = default)
    where T : BaseEntity =>
        Filter(condition, orderBy, includes, asNoTracking: asNoTracking)
            .ToListAsync(cancellationToken);

<<<<<<< HEAD
    public async Task<List<T>> GetListAsync<T, TKey>(
        BaseSpecification<T>? specification = null,
        bool asNoTracking = true,
        CancellationToken cancellationToken = default)
    where T : BaseEntityWith<TKey> =>
        await Filter<T, TKey>(specification, asNoTracking)
            .ToListAsync(cancellationToken).ConfigureAwait(false);
=======
    public Task<List<T>> GetListAsync<T>(
        BaseSpecification<T>? specification = null,
        bool asNoTracking = true,
        CancellationToken cancellationToken = default)
    where T : BaseEntity =>
        Filter(specification: specification, asNoTracking: asNoTracking)
            .ToListAsync(cancellationToken);
>>>>>>> 0472a8c7

    public Task<List<TProjectedType>> GetListAsync<T, TProjectedType>(
        Expression<Func<T, bool>>? condition = null,
        Expression<Func<T, TProjectedType>>? selectExpression = null,
        Func<IQueryable<T>, IOrderedQueryable<T>>? orderBy = null,
        Expression<Func<T, object>>[]? includes = null,
        CancellationToken cancellationToken = default)
    where T : BaseEntity =>
        selectExpression == null
            ? throw new ArgumentNullException(nameof(selectExpression))
            : Filter(condition, orderBy, includes, asNoTracking: true)
                .Select(selectExpression)
                .ToListAsync(cancellationToken);

<<<<<<< HEAD
    public async Task<List<TProjectedType>> GetListAsync<T, TKey, TProjectedType>(
        Expression<Func<T, TProjectedType>> selectExpression,
        BaseSpecification<T>? specification = null,
        CancellationToken cancellationToken = default)
    where T : BaseEntityWith<TKey>
    {
        if (selectExpression == null)
            throw new ArgumentNullException(nameof(selectExpression));

        return await Filter<T, TKey>(specification)
            .Select(selectExpression)
            .ToListAsync(cancellationToken)
            .ConfigureAwait(false);
    }

    public Task<PaginatedResult<TDto>> GetListAsync<T, TKey, TDto>(PaginationSpecification<T> specification, CancellationToken cancellationToken = default)
    where T : BaseEntityWith<TKey>
=======
    public Task<List<TProjectedType>> GetListAsync<T, TProjectedType>(
        Expression<Func<T, TProjectedType>> selectExpression,
        BaseSpecification<T>? specification = null,
        CancellationToken cancellationToken = default)
    where T : BaseEntity =>
        selectExpression == null
            ? throw new ArgumentNullException(nameof(selectExpression))
            : Filter(specification: specification, asNoTracking: true)
                .Select(selectExpression)
                .ToListAsync(cancellationToken);

    public Task<PaginatedResult<TDto>> GetListAsync<T, TDto>(
        PaginationSpecification<T> specification,
        CancellationToken cancellationToken = default)
    where T : BaseEntity
>>>>>>> 0472a8c7
    where TDto : IDto
    {
        if (specification == null)
        {
            throw new ArgumentNullException(nameof(specification));
        }

        if (specification.PageIndex < 0)
        {
            throw new ArgumentOutOfRangeException(nameof(specification.PageIndex), $"The value of {nameof(specification.PageIndex)} must be greater than or equal to 0.");
        }

        if (specification.PageSize < 1)
        {
            throw new ArgumentOutOfRangeException(nameof(specification.PageSize), $"The value of {nameof(specification.PageSize)} must be greater than 0.");
        }

        IQueryable<T> query = _dbContext.Set<T>().AsNoTracking();

        if (specification.Filters is not null)
        {
            query = query.ApplyFilter(specification.Filters);
        }

        if (specification.AdvancedSearch?.Fields.Count > 0 && !string.IsNullOrWhiteSpace(specification.AdvancedSearch.Keyword))
        {
            query = query.AdvancedSearch(specification.AdvancedSearch);
        }
        else if (!string.IsNullOrWhiteSpace(specification.Keyword))
        {
            query = query.SearchByKeyword(specification.Keyword);
        }

        query = query.Specify<T, TKey>(specification);

        return query.ToMappedPaginatedResultAsync<T, TDto>(specification.PageIndex, specification.PageSize, cancellationToken);
    }

    // Get One By Id
<<<<<<< HEAD
    public async Task<T?> GetByIdAsync<T, TKey>(
        TKey entityId,
=======

    public Task<T?> GetByIdAsync<T>(
        Guid entityId,
>>>>>>> 0472a8c7
        Expression<Func<T, object>>[]? includes = null,
        bool asNoTracking = false,
        CancellationToken cancellationToken = default)
<<<<<<< HEAD
    where T : BaseEntityWith<TKey> =>
        await Filter(e => e.Id.Equals(entityId), includes: includes, asNoTracking: asNoTracking)
            .FirstOrDefaultAsync(cancellationToken).ConfigureAwait(false);

    public async Task<TProjectedType?> GetByIdAsync<T, TKey, TProjectedType>(
        TKey entityId,
        Expression<Func<T, TProjectedType>> selectExpression,
        Expression<Func<T, object>>[]? includes = null,
        CancellationToken cancellationToken = default)
    where T : BaseEntityWith<TKey>
    {
        if (selectExpression == null)
            throw new ArgumentNullException(nameof(selectExpression));

        return await Filter(e => e.Id.Equals(entityId), includes: includes)
            .Select(selectExpression)
            .FirstOrDefaultAsync(cancellationToken)
            .ConfigureAwait(false);
    }
=======
    where T : BaseEntity =>
        Filter(e => e.Id == entityId, includes: includes, asNoTracking: asNoTracking)
            .FirstOrDefaultAsync(cancellationToken);

    public Task<TProjectedType?> GetByIdAsync<T, TProjectedType>(
        Guid entityId,
        Expression<Func<T, TProjectedType>> selectExpression,
        Expression<Func<T, object>>[]? includes = null,
        CancellationToken cancellationToken = default)
    where T : BaseEntity =>
        selectExpression == null
            ? throw new ArgumentNullException(nameof(selectExpression))
            : Filter(e => e.Id == entityId, includes: includes, asNoTracking: true)
                .Select(selectExpression)
                .FirstOrDefaultAsync(cancellationToken);
>>>>>>> 0472a8c7

    public async Task<TDto> GetByIdAsync<T, TKey, TDto>(
        TKey entityId,
        Expression<Func<T, object>>[]? includes = null,
        CancellationToken cancellationToken = default)
    where T : BaseEntityWith<TKey>
    where TDto : IDto
    {
        async Task<TDto?> getDto() =>
            await GetByIdAsync<T, TKey>(entityId, includes, true, cancellationToken) is object entity
                ? entity.Adapt<TDto?>()
                : default;

        // Only get from cache when no includes defined
        var dto = includes == null
            ? await _cache.GetOrSetAsync(CacheKeys.GetCacheKey<T>(entityId), getDto, cancellationToken: cancellationToken)
            : await getDto();

        return dto is null
            ? throw new EntityNotFoundException(string.Format(_localizer["entity.notfound"], typeof(T).Name, entityId))
            : dto;
    }

    // Get One By Condition

    public Task<T?> GetAsync<T>(
        Expression<Func<T, bool>>? condition = null,
        Expression<Func<T, object>>[]? includes = null,
        bool asNoTracking = false,
        CancellationToken cancellationToken = default)
    where T : BaseEntity =>
        Filter(condition, includes: includes, asNoTracking: asNoTracking)
            .FirstOrDefaultAsync(cancellationToken);

<<<<<<< HEAD
    public async Task<T?> GetAsync<T, TKey>(
=======
    public Task<T?> GetAsync<T>(
>>>>>>> 0472a8c7
       BaseSpecification<T>? specification = null,
       bool asNoTracking = false,
       CancellationToken cancellationToken = default)
<<<<<<< HEAD
    where T : BaseEntityWith<TKey> =>
        await Filter<T, TKey>(specification, asNoTracking)
            .FirstOrDefaultAsync(cancellationToken).ConfigureAwait(false);
=======
    where T : BaseEntity =>
        Filter(specification: specification, asNoTracking: asNoTracking)
            .FirstOrDefaultAsync(cancellationToken);
>>>>>>> 0472a8c7

    public Task<TProjectedType?> GetAsync<T, TProjectedType>(
        Expression<Func<T, TProjectedType>> selectExpression,
        Expression<Func<T, bool>>? condition = null,
        Expression<Func<T, object>>[]? includes = null,
        bool asNoTracking = true,
        CancellationToken cancellationToken = default)
    where T : BaseEntity =>
        selectExpression == null
            ? throw new ArgumentNullException(nameof(selectExpression))
            : Filter(condition, includes: includes, asNoTracking: asNoTracking)
                .Select(selectExpression)
                .FirstOrDefaultAsync(cancellationToken);

<<<<<<< HEAD
    public async Task<TProjectedType?> GetAsync<T, TKey, TProjectedType>(
=======
    public Task<TProjectedType?> GetAsync<T, TProjectedType>(
>>>>>>> 0472a8c7
        Expression<Func<T, TProjectedType>> selectExpression,
        BaseSpecification<T>? specification = null,
        bool asNoTracking = true,
        CancellationToken cancellationToken = default)
<<<<<<< HEAD
    where T : BaseEntityWith<TKey>
    {
        if (selectExpression == null)
            throw new ArgumentNullException(nameof(selectExpression));

        return await Filter<T, TKey>(specification, asNoTracking)
=======
    where T : BaseEntity =>
        selectExpression == null
            ? throw new ArgumentNullException(nameof(selectExpression))
            : Filter(specification: specification, asNoTracking: asNoTracking)
>>>>>>> 0472a8c7
                .Select(selectExpression)
                .FirstOrDefaultAsync(cancellationToken);

    // Get Count

    public Task<int> GetCountAsync<T>(
        Expression<Func<T, bool>>? condition = null,
        CancellationToken cancellationToken = default)
    where T : BaseEntity =>
        Filter(condition)
            .CountAsync(cancellationToken);

    // Check if Exists

    public Task<bool> ExistsAsync<T>(
        Expression<Func<T, bool>> condition,
        CancellationToken cancellationToken = default)
    where T : BaseEntity =>
        Filter(condition)
            .AnyAsync(cancellationToken);

    // Filter

    private IQueryable<T> Filter<T>(
        Expression<Func<T, bool>>? condition = null,
        Func<IQueryable<T>, IOrderedQueryable<T>>? orderBy = null,
        Expression<Func<T, object>>[]? includes = null,
        BaseSpecification<T>? specification = null,
        bool asNoTracking = false)
    where T : BaseEntity
    {
        IQueryable<T> query = _dbContext.Set<T>();

        if (condition is not null)
        {
            query = query.Where(condition);
        }

        if (specification is not null)
        {
            query = query.Specify(specification);
        }

        if (includes is not null)
        {
            query = query.IncludeMultiple(includes);
        }

        if (asNoTracking)
        {
            query = query.AsNoTracking();
        }

        if (orderBy is not null)
        {
            query = orderBy(query);
        }

        return query;
    }

<<<<<<< HEAD
    private IQueryable<T> Filter<T, TKey>(
        BaseSpecification<T>? specification = null,
        bool asNoTracking = true)
    where T : BaseEntityWith<TKey>
    {
        IQueryable<T> query = _dbContext.Set<T>();

        if (specification != null)
            query = query.Specify<T, TKey>(specification);

        if (asNoTracking)
            query = query.AsNoTracking();

        return query;
    }

    // Create / Update / Delete
=======
    // Create (these won't work with database generated id's if we were to suport that...)
>>>>>>> 0472a8c7

    public async Task<TKey> CreateAsync<T, TKey>(T entity, CancellationToken cancellationToken = default)
    where T : BaseEntityWith<TKey>
    {
        await _dbContext.Set<T>().AddAsync(entity, cancellationToken);
        return entity.Id;
    }

<<<<<<< HEAD
    public Task UpdateAsync<T, TKey>(T entity, CancellationToken cancellationToken = default)
    where T : BaseEntityWith<TKey>
=======
    public async Task<IList<Guid>> CreateRangeAsync<T>(IEnumerable<T> entities, CancellationToken cancellationToken = default)
    where T : BaseEntity
    {
        await _dbContext.Set<T>().AddRangeAsync(entities, cancellationToken);
        return entities.Select(x => x.Id).ToList();
    }

    // Update

    public Task UpdateAsync<T>(T entity, CancellationToken cancellationToken = default)
    where T : BaseEntity
>>>>>>> 0472a8c7
    {
        if (_dbContext.Entry(entity).State == EntityState.Unchanged)
        {
            throw new NothingToUpdateException();
        }

        var existing = _dbContext.Set<T>().Find(entity.Id);

        _ = existing ?? throw new EntityNotFoundException(string.Format(_localizer["entity.notfound"], typeof(T).Name, entity.Id));

        _dbContext.Entry(existing).CurrentValues.SetValues(entity);
        return _cache.RemoveAsync(CacheKeys.GetCacheKey<T>(entity.Id), cancellationToken);
    }

<<<<<<< HEAD
    public async Task<IList<TKey>> CreateRangeAsync<T, TKey>(IEnumerable<T> entities, CancellationToken cancellationToken = default)
    where T : BaseEntityWith<TKey>
=======
    public async Task UpdateRangeAsync<T>(IEnumerable<T> entities, CancellationToken cancellationToken = default)
    where T : BaseEntity
>>>>>>> 0472a8c7
    {
        foreach (var entity in entities)
        {
            if (_dbContext.Entry(entity).State == EntityState.Unchanged)
            {
                throw new NothingToUpdateException();
            }

            var existing = _dbContext.Set<T>().Find(entity.Id);

            _ = existing ?? throw new EntityNotFoundException(string.Format(_localizer["entity.notfound"], typeof(T).Name, entity.Id));

            _dbContext.Entry(existing).CurrentValues.SetValues(entity);
            await _cache.RemoveAsync(CacheKeys.GetCacheKey<T>(entity.Id), cancellationToken);
        }
    }

<<<<<<< HEAD
    public Task RemoveAsync<T, TKey>(T entity, CancellationToken cancellationToken = default)
    where T : BaseEntityWith<TKey>
=======
    // Delete

    public Task RemoveAsync<T>(T entity, CancellationToken cancellationToken = default)
    where T : BaseEntity
>>>>>>> 0472a8c7
    {
        _dbContext.Set<T>().Remove(entity);
        return _cache.RemoveAsync(CacheKeys.GetCacheKey<T>(entity.Id), cancellationToken);
    }

    public async Task<T> RemoveByIdAsync<T>(Guid entityId, CancellationToken cancellationToken = default)
    where T : BaseEntity
    {
        var entity = await _dbContext.Set<T>().FindAsync(new object?[] { entityId }, cancellationToken: cancellationToken);
        _ = entity ?? throw new EntityNotFoundException(string.Format(_localizer["entity.notfound"], typeof(T).Name, entityId));

        _dbContext.Set<T>().Remove(entity);
        await _cache.RemoveAsync(CacheKeys.GetCacheKey<T>(entityId), cancellationToken);
        return entity;
    }

<<<<<<< HEAD
    public Task ClearAsync<T, TKey>(Expression<Func<T, bool>>? expression = null, BaseSpecification<T>? specification = null, CancellationToken cancellationToken = default)
    where T : BaseEntityWith<TKey> =>
        GetQuery<T, TKey>(expression, specification: specification)
            .ForEachAsync(x =>
            {
                _dbContext.Entry(x).State = EntityState.Deleted;
                _cache.RemoveAsync(CacheKeys.GetCacheKey<T>(x.Id), cancellationToken).GetAwaiter().GetResult();
            });

    public Task<int> SaveChangesAsync(CancellationToken cancellationToken = default) =>
        _dbContext.SaveChangesAsync(cancellationToken);

    private IQueryable<T> GetQuery<T, TKey>(Expression<Func<T, bool>>? expression = null, BaseSpecification<T>? specification = null, bool noTracking = false)
    where T : BaseEntityWith<TKey>
=======
    public async Task RemoveRangeAsync<T>(IEnumerable<T> entities, CancellationToken cancellationToken = default)
    where T : BaseEntity
>>>>>>> 0472a8c7
    {
        foreach (var entity in entities)
        {
            _dbContext.Set<T>().Remove(entity);
            await _cache.RemoveAsync(CacheKeys.GetCacheKey<T>(entity.Id), cancellationToken);
        }
    }

    public Task ClearAsync<T>(
        Expression<Func<T, bool>>? condition = null,
        BaseSpecification<T>? specification = null,
        CancellationToken cancellationToken = default)
    where T : BaseEntity =>
        Filter(condition, specification: specification)
            .ForEachAsync(
                x =>
            {
                _dbContext.Entry(x).State = EntityState.Deleted;
                _cache.RemoveAsync(CacheKeys.GetCacheKey<T>(x.Id), cancellationToken).GetAwaiter().GetResult();
            },
                cancellationToken: cancellationToken);

<<<<<<< HEAD
        if (specification is not null)
        {
            query = query.Specify<T, TKey>(specification);
        }
=======
    // SaveChanges
>>>>>>> 0472a8c7

    public Task<int> SaveChangesAsync(CancellationToken cancellationToken = default) =>
        _dbContext.SaveChangesAsync(cancellationToken);

    // Dapper

    public async Task<IReadOnlyList<T>> QueryAsync<T>(string sql, object? param = null, IDbTransaction? transaction = null, CancellationToken cancellationToken = default)
    where T : BaseEntity =>
        (await _dbContext.Connection.QueryAsync<T>(sql, param, transaction))
            .AsList();

    public async Task<T> QueryFirstOrDefaultAsync<T>(string sql, object? param = null, IDbTransaction? transaction = null, CancellationToken cancellationToken = default)
    where T : BaseEntity
    {
        if (typeof(IMustHaveTenant).IsAssignableFrom(typeof(T)))
        {
            sql = sql.Replace("@tenant", _dbContext.Tenant);
        }

        var entity = await _dbContext.Connection.QueryFirstOrDefaultAsync<T>(sql, param, transaction);

        return entity ?? throw new EntityNotFoundException(string.Empty);
    }

    public Task<T> QuerySingleAsync<T>(string sql, object? param = null, IDbTransaction? transaction = null, CancellationToken cancellationToken = default)
    where T : BaseEntity
    {
        if (typeof(IMustHaveTenant).IsAssignableFrom(typeof(T)))
        {
            sql = sql.Replace("@tenant", _dbContext.Tenant);
        }

        return _dbContext.Connection.QuerySingleAsync<T>(sql, param, transaction);
    }
}<|MERGE_RESOLUTION|>--- conflicted
+++ resolved
@@ -44,15 +44,6 @@
         Filter(condition, orderBy, includes, asNoTracking: asNoTracking)
             .ToListAsync(cancellationToken);
 
-<<<<<<< HEAD
-    public async Task<List<T>> GetListAsync<T, TKey>(
-        BaseSpecification<T>? specification = null,
-        bool asNoTracking = true,
-        CancellationToken cancellationToken = default)
-    where T : BaseEntityWith<TKey> =>
-        await Filter<T, TKey>(specification, asNoTracking)
-            .ToListAsync(cancellationToken).ConfigureAwait(false);
-=======
     public Task<List<T>> GetListAsync<T>(
         BaseSpecification<T>? specification = null,
         bool asNoTracking = true,
@@ -60,7 +51,6 @@
     where T : BaseEntity =>
         Filter(specification: specification, asNoTracking: asNoTracking)
             .ToListAsync(cancellationToken);
->>>>>>> 0472a8c7
 
     public Task<List<TProjectedType>> GetListAsync<T, TProjectedType>(
         Expression<Func<T, bool>>? condition = null,
@@ -75,25 +65,6 @@
                 .Select(selectExpression)
                 .ToListAsync(cancellationToken);
 
-<<<<<<< HEAD
-    public async Task<List<TProjectedType>> GetListAsync<T, TKey, TProjectedType>(
-        Expression<Func<T, TProjectedType>> selectExpression,
-        BaseSpecification<T>? specification = null,
-        CancellationToken cancellationToken = default)
-    where T : BaseEntityWith<TKey>
-    {
-        if (selectExpression == null)
-            throw new ArgumentNullException(nameof(selectExpression));
-
-        return await Filter<T, TKey>(specification)
-            .Select(selectExpression)
-            .ToListAsync(cancellationToken)
-            .ConfigureAwait(false);
-    }
-
-    public Task<PaginatedResult<TDto>> GetListAsync<T, TKey, TDto>(PaginationSpecification<T> specification, CancellationToken cancellationToken = default)
-    where T : BaseEntityWith<TKey>
-=======
     public Task<List<TProjectedType>> GetListAsync<T, TProjectedType>(
         Expression<Func<T, TProjectedType>> selectExpression,
         BaseSpecification<T>? specification = null,
@@ -109,7 +80,6 @@
         PaginationSpecification<T> specification,
         CancellationToken cancellationToken = default)
     where T : BaseEntity
->>>>>>> 0472a8c7
     where TDto : IDto
     {
         if (specification == null)
@@ -143,44 +113,18 @@
             query = query.SearchByKeyword(specification.Keyword);
         }
 
-        query = query.Specify<T, TKey>(specification);
+        query = query.Specify(specification);
 
         return query.ToMappedPaginatedResultAsync<T, TDto>(specification.PageIndex, specification.PageSize, cancellationToken);
     }
 
     // Get One By Id
-<<<<<<< HEAD
-    public async Task<T?> GetByIdAsync<T, TKey>(
-        TKey entityId,
-=======
 
     public Task<T?> GetByIdAsync<T>(
         Guid entityId,
->>>>>>> 0472a8c7
         Expression<Func<T, object>>[]? includes = null,
         bool asNoTracking = false,
         CancellationToken cancellationToken = default)
-<<<<<<< HEAD
-    where T : BaseEntityWith<TKey> =>
-        await Filter(e => e.Id.Equals(entityId), includes: includes, asNoTracking: asNoTracking)
-            .FirstOrDefaultAsync(cancellationToken).ConfigureAwait(false);
-
-    public async Task<TProjectedType?> GetByIdAsync<T, TKey, TProjectedType>(
-        TKey entityId,
-        Expression<Func<T, TProjectedType>> selectExpression,
-        Expression<Func<T, object>>[]? includes = null,
-        CancellationToken cancellationToken = default)
-    where T : BaseEntityWith<TKey>
-    {
-        if (selectExpression == null)
-            throw new ArgumentNullException(nameof(selectExpression));
-
-        return await Filter(e => e.Id.Equals(entityId), includes: includes)
-            .Select(selectExpression)
-            .FirstOrDefaultAsync(cancellationToken)
-            .ConfigureAwait(false);
-    }
-=======
     where T : BaseEntity =>
         Filter(e => e.Id == entityId, includes: includes, asNoTracking: asNoTracking)
             .FirstOrDefaultAsync(cancellationToken);
@@ -196,17 +140,16 @@
             : Filter(e => e.Id == entityId, includes: includes, asNoTracking: true)
                 .Select(selectExpression)
                 .FirstOrDefaultAsync(cancellationToken);
->>>>>>> 0472a8c7
-
-    public async Task<TDto> GetByIdAsync<T, TKey, TDto>(
-        TKey entityId,
-        Expression<Func<T, object>>[]? includes = null,
-        CancellationToken cancellationToken = default)
-    where T : BaseEntityWith<TKey>
+
+    public async Task<TDto> GetByIdAsync<T, TDto>(
+        Guid entityId,
+        Expression<Func<T, object>>[]? includes = null,
+        CancellationToken cancellationToken = default)
+    where T : BaseEntity
     where TDto : IDto
     {
         async Task<TDto?> getDto() =>
-            await GetByIdAsync<T, TKey>(entityId, includes, true, cancellationToken) is object entity
+            await GetByIdAsync(entityId, includes, true, cancellationToken) is object entity
                 ? entity.Adapt<TDto?>()
                 : default;
 
@@ -231,23 +174,13 @@
         Filter(condition, includes: includes, asNoTracking: asNoTracking)
             .FirstOrDefaultAsync(cancellationToken);
 
-<<<<<<< HEAD
-    public async Task<T?> GetAsync<T, TKey>(
-=======
     public Task<T?> GetAsync<T>(
->>>>>>> 0472a8c7
        BaseSpecification<T>? specification = null,
        bool asNoTracking = false,
        CancellationToken cancellationToken = default)
-<<<<<<< HEAD
-    where T : BaseEntityWith<TKey> =>
-        await Filter<T, TKey>(specification, asNoTracking)
-            .FirstOrDefaultAsync(cancellationToken).ConfigureAwait(false);
-=======
     where T : BaseEntity =>
         Filter(specification: specification, asNoTracking: asNoTracking)
             .FirstOrDefaultAsync(cancellationToken);
->>>>>>> 0472a8c7
 
     public Task<TProjectedType?> GetAsync<T, TProjectedType>(
         Expression<Func<T, TProjectedType>> selectExpression,
@@ -262,28 +195,15 @@
                 .Select(selectExpression)
                 .FirstOrDefaultAsync(cancellationToken);
 
-<<<<<<< HEAD
-    public async Task<TProjectedType?> GetAsync<T, TKey, TProjectedType>(
-=======
     public Task<TProjectedType?> GetAsync<T, TProjectedType>(
->>>>>>> 0472a8c7
         Expression<Func<T, TProjectedType>> selectExpression,
         BaseSpecification<T>? specification = null,
         bool asNoTracking = true,
         CancellationToken cancellationToken = default)
-<<<<<<< HEAD
-    where T : BaseEntityWith<TKey>
-    {
-        if (selectExpression == null)
-            throw new ArgumentNullException(nameof(selectExpression));
-
-        return await Filter<T, TKey>(specification, asNoTracking)
-=======
     where T : BaseEntity =>
         selectExpression == null
             ? throw new ArgumentNullException(nameof(selectExpression))
             : Filter(specification: specification, asNoTracking: asNoTracking)
->>>>>>> 0472a8c7
                 .Select(selectExpression)
                 .FirstOrDefaultAsync(cancellationToken);
 
@@ -345,39 +265,15 @@
         return query;
     }
 
-<<<<<<< HEAD
-    private IQueryable<T> Filter<T, TKey>(
-        BaseSpecification<T>? specification = null,
-        bool asNoTracking = true)
-    where T : BaseEntityWith<TKey>
-    {
-        IQueryable<T> query = _dbContext.Set<T>();
-
-        if (specification != null)
-            query = query.Specify<T, TKey>(specification);
-
-        if (asNoTracking)
-            query = query.AsNoTracking();
-
-        return query;
-    }
-
-    // Create / Update / Delete
-=======
     // Create (these won't work with database generated id's if we were to suport that...)
->>>>>>> 0472a8c7
-
-    public async Task<TKey> CreateAsync<T, TKey>(T entity, CancellationToken cancellationToken = default)
-    where T : BaseEntityWith<TKey>
+
+    public async Task<Guid> CreateAsync<T>(T entity, CancellationToken cancellationToken = default)
+    where T : BaseEntity
     {
         await _dbContext.Set<T>().AddAsync(entity, cancellationToken);
         return entity.Id;
     }
 
-<<<<<<< HEAD
-    public Task UpdateAsync<T, TKey>(T entity, CancellationToken cancellationToken = default)
-    where T : BaseEntityWith<TKey>
-=======
     public async Task<IList<Guid>> CreateRangeAsync<T>(IEnumerable<T> entities, CancellationToken cancellationToken = default)
     where T : BaseEntity
     {
@@ -389,7 +285,6 @@
 
     public Task UpdateAsync<T>(T entity, CancellationToken cancellationToken = default)
     where T : BaseEntity
->>>>>>> 0472a8c7
     {
         if (_dbContext.Entry(entity).State == EntityState.Unchanged)
         {
@@ -404,13 +299,8 @@
         return _cache.RemoveAsync(CacheKeys.GetCacheKey<T>(entity.Id), cancellationToken);
     }
 
-<<<<<<< HEAD
-    public async Task<IList<TKey>> CreateRangeAsync<T, TKey>(IEnumerable<T> entities, CancellationToken cancellationToken = default)
-    where T : BaseEntityWith<TKey>
-=======
     public async Task UpdateRangeAsync<T>(IEnumerable<T> entities, CancellationToken cancellationToken = default)
     where T : BaseEntity
->>>>>>> 0472a8c7
     {
         foreach (var entity in entities)
         {
@@ -428,15 +318,10 @@
         }
     }
 
-<<<<<<< HEAD
-    public Task RemoveAsync<T, TKey>(T entity, CancellationToken cancellationToken = default)
-    where T : BaseEntityWith<TKey>
-=======
     // Delete
 
     public Task RemoveAsync<T>(T entity, CancellationToken cancellationToken = default)
     where T : BaseEntity
->>>>>>> 0472a8c7
     {
         _dbContext.Set<T>().Remove(entity);
         return _cache.RemoveAsync(CacheKeys.GetCacheKey<T>(entity.Id), cancellationToken);
@@ -453,25 +338,8 @@
         return entity;
     }
 
-<<<<<<< HEAD
-    public Task ClearAsync<T, TKey>(Expression<Func<T, bool>>? expression = null, BaseSpecification<T>? specification = null, CancellationToken cancellationToken = default)
-    where T : BaseEntityWith<TKey> =>
-        GetQuery<T, TKey>(expression, specification: specification)
-            .ForEachAsync(x =>
-            {
-                _dbContext.Entry(x).State = EntityState.Deleted;
-                _cache.RemoveAsync(CacheKeys.GetCacheKey<T>(x.Id), cancellationToken).GetAwaiter().GetResult();
-            });
-
-    public Task<int> SaveChangesAsync(CancellationToken cancellationToken = default) =>
-        _dbContext.SaveChangesAsync(cancellationToken);
-
-    private IQueryable<T> GetQuery<T, TKey>(Expression<Func<T, bool>>? expression = null, BaseSpecification<T>? specification = null, bool noTracking = false)
-    where T : BaseEntityWith<TKey>
-=======
     public async Task RemoveRangeAsync<T>(IEnumerable<T> entities, CancellationToken cancellationToken = default)
     where T : BaseEntity
->>>>>>> 0472a8c7
     {
         foreach (var entity in entities)
         {
@@ -494,14 +362,7 @@
             },
                 cancellationToken: cancellationToken);
 
-<<<<<<< HEAD
-        if (specification is not null)
-        {
-            query = query.Specify<T, TKey>(specification);
-        }
-=======
     // SaveChanges
->>>>>>> 0472a8c7
 
     public Task<int> SaveChangesAsync(CancellationToken cancellationToken = default) =>
         _dbContext.SaveChangesAsync(cancellationToken);
