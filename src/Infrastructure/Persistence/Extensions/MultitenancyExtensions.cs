--- conflicted
+++ resolved
@@ -1,9 +1,4 @@
-<<<<<<< HEAD
-=======
-using System;
-using System.Linq;
 using DN.WebApi.Application.Abstractions.Services.General;
->>>>>>> 6b29abee
 using DN.WebApi.Application.Settings;
 using DN.WebApi.Domain.Constants;
 using DN.WebApi.Domain.Entities.Multitenancy;
@@ -101,19 +96,7 @@
                     SeedRootTenant(dbContext, options);
                     foreach (var tenant in dbContext.Tenants.ToList())
                     {
-<<<<<<< HEAD
                         services.SetupTenantDatabase<TA>(options, tenant);
-=======
-                        SeedRootTenant(dbContext, options);
-                        foreach (var tenant in dbContext.Tenants.ToList())
-                        {
-                            services.SetupTenantDatabase<TA>(options, tenant);
-                        }
-                    }
-                    catch (Exception ex)
-                    {
-                        Console.WriteLine(ex.Message);
->>>>>>> 6b29abee
                     }
                 }
                 catch (Exception ex)
@@ -140,7 +123,6 @@
                 services.AddDbContext<TA>(m => m.UseSqlServer(e => e.MigrationsAssembly("Migrators.MSSQL")));
                 break;
 
-<<<<<<< HEAD
             case "mysql":
                 services.AddDbContext<TA>(m => m.UseMySql(tenantConnectionString, ServerVersion.AutoDetect(tenantConnectionString), e =>
                 {
@@ -148,22 +130,14 @@
                     e.SchemaBehavior(MySqlSchemaBehavior.Ignore);
                 }));
                 break;
-=======
-            var scope = services.BuildServiceProvider().CreateScope();
-            var dbContext = scope.ServiceProvider.GetRequiredService<TA>();
-            var userManager = scope.ServiceProvider.GetService<UserManager<ApplicationUser>>();
-            var roleManager = scope.ServiceProvider.GetService<RoleManager<ApplicationRole>>();
-            var seeders = scope.ServiceProvider.GetServices<IDatabaseSeeder>().ToList();
-            TenantBootstrapper.Initialize(dbContext, options, tenant, userManager, roleManager, seeders);
-            return services;
->>>>>>> 6b29abee
         }
 
         var scope = services.BuildServiceProvider().CreateScope();
         var dbContext = scope.ServiceProvider.GetRequiredService<TA>();
         var userManager = scope.ServiceProvider.GetService<UserManager<ApplicationUser>>();
         var roleManager = scope.ServiceProvider.GetService<RoleManager<ApplicationRole>>();
-        TenantBootstrapper.Initialize(dbContext, options, tenant, userManager, roleManager);
+        var seeders = scope.ServiceProvider.GetServices<IDatabaseSeeder>().ToList();
+        TenantBootstrapper.Initialize(dbContext, options, tenant, userManager, roleManager, seeders);
         return services;
     }
 
