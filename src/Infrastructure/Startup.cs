using DN.WebApi.Infrastructure.Caching;
using DN.WebApi.Infrastructure.Common;
using DN.WebApi.Infrastructure.Cors;
using DN.WebApi.Infrastructure.FileStorage;
using DN.WebApi.Infrastructure.Hangfire;
using DN.WebApi.Infrastructure.Headers;
using DN.WebApi.Infrastructure.Identity;
using DN.WebApi.Infrastructure.Localization;
using DN.WebApi.Infrastructure.Mailing;
using DN.WebApi.Infrastructure.Mapping;
using DN.WebApi.Infrastructure.Middleware;
using DN.WebApi.Infrastructure.Multitenancy;
using DN.WebApi.Infrastructure.Notifications;
using DN.WebApi.Infrastructure.SecurityHeaders;
using DN.WebApi.Infrastructure.Seeding;
using DN.WebApi.Infrastructure.Swagger;
using Microsoft.AspNetCore.Builder;
using Microsoft.AspNetCore.Mvc;
using Microsoft.AspNetCore.Routing;
using Microsoft.Extensions.Configuration;
using Microsoft.Extensions.DependencyInjection;


namespace DN.WebApi.Infrastructure;

public static class Startup
{
    public static IServiceCollection AddInfrastructure(this IServiceCollection services, IConfiguration config)
    {
        MapsterSettings.Configure();
        return services
            .AddApiVersioning()
            .AddCaching(config)
            .AddCorsPolicy(config)
            .AddCurrentUser()
            .AddCurrentTenant()
            .AddExceptionMiddleware()
            .AddHangfire(config)
            .AddHealthCheck()
            .AddIdentity(config)
            .AddLocalization(config)
            .AddMailing(config)
            .AddNotifications(config)
            .AddPermissions()
            .AddRequestLogging(config)
            .AddRouting(options => options.LowercaseUrls = true)
            .AddSeeders()
            .AddServices()
            .AddSwaggerDocumentation(config)
            .AddMultitenancy(config); // Multitency needs to be last as this one also creates and/or migrates the database(s).
    }

    public static IApplicationBuilder UseInfrastructure(this IApplicationBuilder appBuilder, IConfiguration config) =>
        appBuilder
            .UseLocalization(config)
            .UseStaticFiles()
<<<<<<< HEAD
            .UseSecurityHeaders(config)
=======
            .UseHeaders(config)
>>>>>>> cca59136
            .UseFileStorage()
            .UseExceptionMiddleware()
            .UseLocalization(config)
            .UseRouting()
            .UseCorsPolicy()
            .UseAuthentication()
            .UseCurrentUser()
            .UseCurrentTenant()
            .UseAuthorization()
            .UseRequestLogging(config)
            .UseHangfireDashboard(config)
            .UseEndpoints(endpoints =>
            {
                endpoints.MapControllers().RequireAuthorization();
                endpoints.MapHealthCheck();
                endpoints.MapNotifications();
            })
            .UseSwaggerDocumentation(config);

    private static IServiceCollection AddApiVersioning(this IServiceCollection services) =>
        services.AddApiVersioning(config =>
        {
            config.DefaultApiVersion = new ApiVersion(1, 0);
            config.AssumeDefaultVersionWhenUnspecified = true;
            config.ReportApiVersions = true;
        });

    private static IServiceCollection AddHealthCheck(this IServiceCollection services) =>
        services.AddHealthChecks().AddCheck<TenantHealthCheck>("Tenant").Services;

    private static IEndpointConventionBuilder MapHealthCheck(this IEndpointRouteBuilder endpoints) =>
        endpoints.MapHealthChecks("/api/health").RequireAuthorization();
}<|MERGE_RESOLUTION|>--- conflicted
+++ resolved
@@ -54,11 +54,7 @@
         appBuilder
             .UseLocalization(config)
             .UseStaticFiles()
-<<<<<<< HEAD
             .UseSecurityHeaders(config)
-=======
-            .UseHeaders(config)
->>>>>>> cca59136
             .UseFileStorage()
             .UseExceptionMiddleware()
             .UseLocalization(config)
