--- conflicted
+++ resolved
@@ -38,12 +38,8 @@
         <PackageReference Include="Microsoft.Identity.Web" Version="1.22.3" />
         <PackageReference Include="MimeKit" Version="3.1.1" />
         <PackageReference Include="Npgsql.EntityFrameworkCore.PostgreSQL" Version="6.0.3" />
-<<<<<<< HEAD
-        <PackageReference Include="NSwag.AspNetCore" Version="13.15.7" />
+        <PackageReference Include="NSwag.AspNetCore" Version="13.15.9" />
         <PackageReference Include="RazorEngineCore" Version="2022.1.2" />
-=======
-        <PackageReference Include="NSwag.AspNetCore" Version="13.15.9" />
->>>>>>> bafe826d
         <PackageReference Include="ZymLabs.NSwag.FluentValidation.AspNetCore" Version="0.5.1" />
         <PackageReference Include="Oracle.EntityFrameworkCore" Version="6.21.5" />
         <PackageReference Include="Pomelo.EntityFrameworkCore.MySql" Version="6.0.1" />
