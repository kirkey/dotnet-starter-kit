--- conflicted
+++ resolved
@@ -49,13 +49,9 @@
         <PackageReference Include="Serilog.Sinks.MSSqlServer" Version="5.6.1" />
         <PackageReference Include="Serilog.Sinks.Elasticsearch" Version="8.4.1" />
         <PackageReference Include="Serilog.Sinks.Seq" Version="5.1.0" />
-<<<<<<< HEAD
-        <PackageReference Include="System.Linq.Dynamic.Core" Version="1.2.14" />
-=======
         <PackageReference Include="Swashbuckle.AspNetCore" Version="6.2.3" />
         <PackageReference Include="Swashbuckle.AspNetCore.Annotations" Version="6.2.3" />
         <PackageReference Include="System.Linq.Dynamic.Core" Version="1.2.15" />
->>>>>>> a4970f8c
     </ItemGroup>
     <ItemGroup>
         <ProjectReference Include="..\Core\Application\Application.csproj" />
