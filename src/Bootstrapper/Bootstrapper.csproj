--- conflicted
+++ resolved
@@ -1,50 +1,3 @@
-<<<<<<< HEAD
-<Project Sdk="Microsoft.NET.Sdk.Web">
-<PropertyGroup>
-    <TargetFramework>net6.0</TargetFramework>
-    <RootNamespace>DN.WebApi.Bootstrapper</RootNamespace>
-    <AssemblyName>DN.WebApi.Bootstrapper</AssemblyName>
-  </PropertyGroup>
-  <PropertyGroup Condition="'$(Configuration)|$(Platform)'=='Debug|AnyCPU'">
-    <DocumentationFile>Bootstrapper.xml</DocumentationFile>
-    <CodeAnalysisRuleSet>..\..\dotnet.ruleset</CodeAnalysisRuleSet>
-  </PropertyGroup>
-  <PropertyGroup Condition=" '$(RunConfiguration)' == 'Bootstrapper' " />
-  <ItemGroup>
-    <PackageReference Include="FluentValidation.AspNetCore" Version="10.3.4" />
-    <PackageReference Include="Microsoft.EntityFrameworkCore.Design" Version="6.0.0-rc.2.*">
-      <PrivateAssets>all</PrivateAssets>
-      <IncludeAssets>runtime; build; native; contentfiles; analyzers; buildtransitive</IncludeAssets>
-    </PackageReference>
-    <PackageReference Include="Microsoft.Extensions.Hosting.Abstractions" Version="6.0.0-rc.2.*" />
-    <PackageReference Include="serilog.aspnetcore" Version="4.1.0" />
-    <PackageReference Include="serilog.Enrichers.Environment" Version="2.2.0" />
-    <PackageReference Include="serilog.Enrichers.Process" Version="2.0.2" />
-    <PackageReference Include="serilog.Enrichers.Thread" Version="3.1.0" />
-    <PackageReference Include="serilog.settings.Configuration" Version="3.3.0" />
-    <PackageReference Include="serilog.Sinks.MSSqlServer" Version="5.6.1" />
-    <!--<PackageReference Include="serilog.Sinks.Seq" Version="5.0.1" />-->
-  </ItemGroup>
-  <ItemGroup>
-    <ProjectReference Include="..\Core\Application\Application.csproj" />
-    <ProjectReference Include="..\Infrastructure\Infrastructure.csproj" />
-    <ProjectReference Include="..\Migrators\Migrators.MySQL\Migrators.MySQL.csproj" />
-    <ProjectReference Include="..\Migrators\Migrators.PostgreSQL\Migrators.PostgreSQL.csproj" />
-    <ProjectReference Include="..\Migrators\Migrators.MSSQL\Migrators.MSSQL.csproj" />
-  </ItemGroup>
-  <ItemGroup>
-    <PackageReference Include="Roslynator.Analyzers" Version="3.2.2">
-      <PrivateAssets>all</PrivateAssets>
-      <IncludeAssets>runtime; build; native; contentfiles; analyzers; buildtransitive</IncludeAssets>
-    </PackageReference>
-    <PackageReference Include="StyleCop.Analyzers" Version="1.1.118">
-      <PrivateAssets>all</PrivateAssets>
-      <IncludeAssets>runtime; build; native; contentfiles; analyzers; buildtransitive</IncludeAssets>
-    </PackageReference>
-    <AdditionalFiles Include="..\..\stylecop.json" />
-  </ItemGroup>
-</Project>
-=======
 <Project Sdk="Microsoft.NET.Sdk.Web">
 <PropertyGroup>
     <TargetFramework>net6.0</TargetFramework>
@@ -64,6 +17,13 @@
       <IncludeAssets>runtime; build; native; contentfiles; analyzers; buildtransitive</IncludeAssets>
     </PackageReference>
     <PackageReference Include="Microsoft.Extensions.Hosting.Abstractions" Version="6.0.0-rc.2.*" />
+    <PackageReference Include="serilog.aspnetcore" Version="4.1.0" />
+    <PackageReference Include="serilog.Enrichers.Environment" Version="2.2.0" />
+    <PackageReference Include="serilog.Enrichers.Process" Version="2.0.2" />
+    <PackageReference Include="serilog.Enrichers.Thread" Version="3.1.0" />
+    <PackageReference Include="serilog.settings.Configuration" Version="3.3.0" />
+    <PackageReference Include="serilog.Sinks.MSSqlServer" Version="5.6.1" />
+    <!--<PackageReference Include="serilog.Sinks.Seq" Version="5.0.1" />-->
   </ItemGroup>
   <ItemGroup>
     <ProjectReference Include="..\Core\Application\Application.csproj" />
@@ -83,5 +43,4 @@
     </PackageReference>
     <AdditionalFiles Include="..\..\stylecop.json" />
   </ItemGroup>
-</Project>
->>>>>>> dd137cb1
+</Project>