<<<<<<< HEAD
{
  "CacheSettings": {
    "RedisURL": "localhost:6379",
    "PreferRedis": false
  },
  "AllowedHosts": "*",
  "CorsSettings": {
    "Angular": "http://localhost:4200"
  },
  "JwtSettings": {
    "key": "S0M3RAN0MS3CR3T!1!MAG1C!1!",
    "tokenExpirationInMinutes": 60,
    "refreshTokenExpirationInDays": 7
  },
  "Logging": {
    "LogLevel": {
      "Default": "Information",
      "Hangfire": "Warning",
      "Microsoft": "Warning",
      "Microsoft.Hosting.Lifetime": "Information"
    }
  },
  "MailSettings": {
    "DisplayName": "Mukesh Murugan",
    "EnableVerification": true,
    "From": "mukesh@fullstackhero.net",
    "Host": "smtp.ethereal.email",
    "Password": "vAKmWQB8CyPUBg8rBQ",
    "Port": 587,
    "UserName": "adaline.pfannerstill49@ethereal.email"
  },
  "MiddlewareSettings": {
    "EnableRequestLogging": true,
    "EnableLocalization": true
  },
  "MultitenancySettings": {
    "DBProvider": "mssql",
    "ConnectionString": "Data Source=(localdb)\\mssqllocaldb;Initial Catalog=rootTenantDb99;Integrated Security=True;MultipleActiveResultSets=True"
  },
  "SwaggerSettings": {
    "Enable": true
  },
  "Serilog": {
    "Using": [] ,
    "Enrich": [
      "FromLogContext",
      "WithMachineName",
      "WithProcessId",
      "WithThreadId"
    ],
    "MinimumLevel": {
      "Default": "Information",
      "Override": {
        "Hangfire": "Warning",
        "Microsoft": "Error",
        "Microsoft.Hosting.Lifetime": "Information",
        "System": "Information"
      }
    },
    "Properties": {
      "Application": "DN.WebApi"
    },
    "WriteTo": [
      {
        "Args": {
          "outputTemplate": "{Timestamp} [{Level}] {Message}{NewLine:1}"
        },
        "Name": "Console"
      },
      {
        "Args": {
          "path": "Logs\\log.txt",
          "restrictedToMinimumLevel": "Information",
          "rollingInterval": "Day"
        },
        "Name": "File"
      },
      {
        "Args": {
          "path": "Logs\\log.json",
          "formatter":  "Serilog.Formatting.Json.JsonFormatter, Serilog" ,
          "restrictedToMinimumLevel": "Information",
          "rollingInterval": "Day"
        },
        "Name": "File"
      },
      //{
      //  "Args": {
      //    "serverUrl":  "http://localhost:5341" 
      //  },
      //  "Name": "Seq"
      //},
      {
        "Args": {
          "connectionString": "Data Source=(localdb)\\mssqllocaldb;Initial Catalog=rootTenantDb99;Integrated Security=True;MultipleActiveResultSets=True",
          "tableName": "DNWebApi",
          "autoCreateSqlTable": true
        },
        "Name": "MSSqlServer"
      }
    ]
  }
=======
{
  "CacheSettings": {
    "RedisURL": "localhost:6379",
    "PreferRedis": false
  },
  "AllowedHosts": "*",
  "CorsSettings": {
    "Angular": "http://localhost:4200"
  },
  "JwtSettings": {
    "key": "S0M3RAN0MS3CR3T!1!MAG1C!1!",
    "tokenExpirationInMinutes": 60,
    "refreshTokenExpirationInDays": 7
  },
  "Logging": {
    "LogLevel": {
      "Default": "Information",
      "Hangfire": "Warning",
      "Microsoft": "Warning",
      "Microsoft.Hosting.Lifetime": "Information"
    }
  },
  "MailSettings": {
    "DisplayName": "Mukesh Murugan",
    "EnableVerification": true,
    "From": "mukesh@fullstackhero.net",
    "Host": "smtp.ethereal.email",
    "Password": "vAKmWQB8CyPUBg8rBQ",
    "Port": 587,
    "UserName": "adaline.pfannerstill49@ethereal.email"
  },
  "MiddlewareSettings": {
    "EnableRequestLogging": false,
    "EnableLocalization": true
  },
  "MultitenancySettings": {
    "DBProvider": "mssql",
    "ConnectionString": "Data Source=(localdb)\\mssqllocaldb;Initial Catalog=fshApiDb;Integrated Security=True;MultipleActiveResultSets=True"
  },
  "SwaggerSettings": {
    "Enable": true
  },
  "Serilog": {
    "Enrich": [
      "FromLogContext",
      "WithMachineName",
      "WithProcessId",
      "WithThreadId"
    ],
    "MinimumLevel": {
      "Default": "Information",
      "Override": {
        "Hangfire": "Warning",
        "Microsoft": "Error",
        "Microsoft.Hosting.Lifetime": "Information",
        "System": "Information"
      }
    },
    "Properties": {
      "Application": "DN.WebApi"
    },
    "WriteTo": [
      {
        "Args": {
          "outputTemplate": "{Timestamp} [{Level}] {Message}{NewLine:1}"
        },
        "Name": "Console"
      },
      {
        "Args": {
          "path": "Logs\\log.txt",
          "restrictedToMinimumLevel": "Information",
          "rollingInterval": "Day"
        },
        "Name": "File"
      }
    ]
  }
>>>>>>> dd137cb1
}<|MERGE_RESOLUTION|>--- conflicted
+++ resolved
@@ -1,4 +1,3 @@
-<<<<<<< HEAD
 {
   "CacheSettings": {
     "RedisURL": "localhost:6379",
@@ -31,18 +30,18 @@
     "UserName": "adaline.pfannerstill49@ethereal.email"
   },
   "MiddlewareSettings": {
-    "EnableRequestLogging": true,
+    "EnableRequestLogging": true,
     "EnableLocalization": true
   },
   "MultitenancySettings": {
     "DBProvider": "mssql",
-    "ConnectionString": "Data Source=(localdb)\\mssqllocaldb;Initial Catalog=rootTenantDb99;Integrated Security=True;MultipleActiveResultSets=True"
+    "ConnectionString": "Data Source=(localdb)\\mssqllocaldb;Initial Catalog=fshApiDb;Integrated Security=True;MultipleActiveResultSets=True"
   },
   "SwaggerSettings": {
     "Enable": true
   },
   "Serilog": {
-    "Using": [] ,
+    "Using": [] ,
     "Enrich": [
       "FromLogContext",
       "WithMachineName",
@@ -75,110 +74,30 @@
           "rollingInterval": "Day"
         },
         "Name": "File"
-      },
-      {
-        "Args": {
-          "path": "Logs\\log.json",
-          "formatter":  "Serilog.Formatting.Json.JsonFormatter, Serilog" ,
-          "restrictedToMinimumLevel": "Information",
-          "rollingInterval": "Day"
-        },
-        "Name": "File"
-      },
-      //{
-      //  "Args": {
-      //    "serverUrl":  "http://localhost:5341" 
-      //  },
-      //  "Name": "Seq"
-      //},
-      {
-        "Args": {
-          "connectionString": "Data Source=(localdb)\\mssqllocaldb;Initial Catalog=rootTenantDb99;Integrated Security=True;MultipleActiveResultSets=True",
-          "tableName": "DNWebApi",
-          "autoCreateSqlTable": true
-        },
-        "Name": "MSSqlServer"
+      },
+      {
+        "Args": {
+          "path": "Logs\\log.json",
+          "formatter":  "Serilog.Formatting.Json.JsonFormatter, Serilog" ,
+          "restrictedToMinimumLevel": "Information",
+          "rollingInterval": "Day"
+        },
+        "Name": "File"
+      },
+      //{
+      //  "Args": {
+      //    "serverUrl":  "http://localhost:5341" 
+      //  },
+      //  "Name": "Seq"
+      //},
+      {
+        "Args": {
+          "connectionString": "Data Source=(localdb)\\mssqllocaldb;Initial Catalog=rootTenantDb99;Integrated Security=True;MultipleActiveResultSets=True",
+          "tableName": "DNWebApi",
+          "autoCreateSqlTable": true
+        },
+        "Name": "MSSqlServer"
       }
     ]
   }
-=======
-{
-  "CacheSettings": {
-    "RedisURL": "localhost:6379",
-    "PreferRedis": false
-  },
-  "AllowedHosts": "*",
-  "CorsSettings": {
-    "Angular": "http://localhost:4200"
-  },
-  "JwtSettings": {
-    "key": "S0M3RAN0MS3CR3T!1!MAG1C!1!",
-    "tokenExpirationInMinutes": 60,
-    "refreshTokenExpirationInDays": 7
-  },
-  "Logging": {
-    "LogLevel": {
-      "Default": "Information",
-      "Hangfire": "Warning",
-      "Microsoft": "Warning",
-      "Microsoft.Hosting.Lifetime": "Information"
-    }
-  },
-  "MailSettings": {
-    "DisplayName": "Mukesh Murugan",
-    "EnableVerification": true,
-    "From": "mukesh@fullstackhero.net",
-    "Host": "smtp.ethereal.email",
-    "Password": "vAKmWQB8CyPUBg8rBQ",
-    "Port": 587,
-    "UserName": "adaline.pfannerstill49@ethereal.email"
-  },
-  "MiddlewareSettings": {
-    "EnableRequestLogging": false,
-    "EnableLocalization": true
-  },
-  "MultitenancySettings": {
-    "DBProvider": "mssql",
-    "ConnectionString": "Data Source=(localdb)\\mssqllocaldb;Initial Catalog=fshApiDb;Integrated Security=True;MultipleActiveResultSets=True"
-  },
-  "SwaggerSettings": {
-    "Enable": true
-  },
-  "Serilog": {
-    "Enrich": [
-      "FromLogContext",
-      "WithMachineName",
-      "WithProcessId",
-      "WithThreadId"
-    ],
-    "MinimumLevel": {
-      "Default": "Information",
-      "Override": {
-        "Hangfire": "Warning",
-        "Microsoft": "Error",
-        "Microsoft.Hosting.Lifetime": "Information",
-        "System": "Information"
-      }
-    },
-    "Properties": {
-      "Application": "DN.WebApi"
-    },
-    "WriteTo": [
-      {
-        "Args": {
-          "outputTemplate": "{Timestamp} [{Level}] {Message}{NewLine:1}"
-        },
-        "Name": "Console"
-      },
-      {
-        "Args": {
-          "path": "Logs\\log.txt",
-          "restrictedToMinimumLevel": "Information",
-          "rollingInterval": "Day"
-        },
-        "Name": "File"
-      }
-    ]
-  }
->>>>>>> dd137cb1
 }